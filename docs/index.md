--- conflicted
+++ resolved
@@ -41,52 +41,19 @@
 ```sh
 git clone https://github.com/VirtualPatientEngine/AIAgents4Pharma
 
-<<<<<<< HEAD
-_We now have all the agents available on Docker Hub._
-
-##### **To run Talk2AIAgents4Pharma and Talk2KnowledgeGraphs**
-=======
 cd AIAgents4Pharma/aiagents4pharma/<agent>
 ```
 
 Replace `<agent>` with either:
->>>>>>> 0609ac6d
 
 - `talk2aiagents4pharma`
 - `talk2knowledgegraphs`
 
-<<<<<<< HEAD
-###### Navigate to the correct directory before setting up environment variables. Replace <agent> with the agent name you are interested to launch(`Talk2AIAgents4Pharma` or `Talk2KnowledgeGraphs`):
-=======
 ##### **2. Setup environment variables**
->>>>>>> 0609ac6d
 
 Copy and configure your `.env` file:
 
 ```sh
-<<<<<<< HEAD
-git clone https://github.com/VirtualPatientEngine/AIAgents4Pharma
-
-cd AIAgents4Pharma/aiagents4pharma/<agent>
-```
-
-###### **Setup Environment Variables**
-
-2. Copy the `.env.example` file and rename it to `.env`:
-   ```sh
-   cp .env.example .env
-   ```
-3. Open the `.env` file and add your API keys:
-
-   ```bash
-   OPENAI_API_KEY=your_openai_api_key
-   NVIDIA_API_KEY=your_nvidia_api_key
-   ```
-
-###### Notes: The API endpoint for Ollama is already set in env.example. Both API keys (OPENAI_API_KEY and NVIDIA_API_KEY) are required for Talk2AIAgents4Pharma. If you are using Talk2KnowledgeGraphs separately, only the OPENAI_API_KEY is needed. Langsmith API for tracing is optional for both, set it in env.example if required.
-
-4. Save the file.
-=======
 cp .env.example .env
 ```
 
@@ -99,20 +66,15 @@
 LANGCHAIN_TRACING_V2=true           # Optional for both agents
 LANGCHAIN_API_KEY=...               # Optional for both agents
 ```
->>>>>>> 0609ac6d
 
 To use **Talk2AIAgents4Pharma** or **Talk2KnowledgeGraphs**, you need a free **NVIDIA API key**. Create an account and apply for free credits [here](https://build.nvidia.com/explore/discover).
 
 ###### Notes for Windows Users
 
-<<<<<<< HEAD
-###### This will: Pull the latest images if they are not already available. Start Talk2AIAgents4Pharma or Talk2KnowledgeGraphs with Ollama containers in the same network.
-=======
 If you are using Windows, it is recommended to install **Git Bash** for a smoother experience when running the bash commands in this guide.
 
 - For applications that use **Docker Compose**, Git Bash is **required**.
 - For applications that use **docker run** manually, Git Bash is **optional**, but recommended for consistency.
->>>>>>> 0609ac6d
 
 You can download Git Bash here: [Git for Windows](https://git-scm.com/downloads).
 
@@ -148,11 +110,7 @@
 http://localhost:8501
 ```
 
-<<<<<<< HEAD
-##### **To Run Talk2Biomodels and Talk2Scholars**
-=======
 ##### **To Run Talk2Biomodels / Talk2Scholars**
->>>>>>> 0609ac6d
 
 1. **Run the containers**
 
@@ -236,34 +194,7 @@
    pip install -r requirements.txt
    ```
 
-<<<<<<< HEAD
-   ⚠️ The current version of T2KG requires the additional Ollama library to be installed. T2S also requires [Conda](https://docs.conda.io/projects/conda/en/latest/index.html) for environment management to enable [FAISS](https://github.com/facebookresearch/faiss) support. Please follow the instructions in this [install.md](https://github.com/VirtualPatientEngine/AIAgents4Pharma/tree/main/aiagents4pharma/talk2scholars) file.
-
-   Ollama can be easily downloaded and installed from the following [link](https://ollama.com/download)
-
-   As an alternative, use the following commands to install the library using terminal and to pull necessary model:
-
-   - Ubuntu:
-     ```
-     curl -fsSL https://ollama.com/install.sh | sh
-     ollama pull nomic-embed-text
-     ```
-   - Windows:
-     ```
-     curl -L https://ollama.com/download/ollama-windows-amd64.zip -o ollama-windows-amd64.zip
-     tar -xzf .\ollama-windows-amd64.zip
-     start ollama serve
-     ollama pull nomic-embed-text
-     ```
-   - macOS:
-     ```
-     brew install ollama
-     ollama pull nomic-embed-text
-     ```
-     A list of pulled Ollama models can be checked using the following command:
-=======
 3. **Initialize API Keys**
->>>>>>> 0609ac6d
 
    ```env
    export OPENAI_API_KEY=....          # Required for all agents
