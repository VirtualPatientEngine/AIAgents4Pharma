--- conflicted
+++ resolved
@@ -46,7 +46,6 @@
     open-pull-requests-limit: 5
 
   # Docker
-<<<<<<< HEAD
   - package-ecosystem: "docker"
     directory: "/"
     schedule:
@@ -63,7 +62,7 @@
       - "dependencies"
       - "docker"
     open-pull-requests-limit: 3
-=======
+
   # Disabled for now: repo has no Dockerfiles or Kubernetes manifests
   # in the root directory, causing Dependabot's Docker updater to fail
   # with "No Dockerfiles nor Kubernetes YAML found". Re-enable when
@@ -83,5 +82,4 @@
   #   labels:
   #     - "dependencies"
   #     - "docker"
-  #   open-pull-requests-limit: 3
->>>>>>> 42cd4142
+  #   open-pull-requests-limit: 3