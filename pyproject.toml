--- conflicted
+++ resolved
@@ -36,11 +36,7 @@
     "plotly==5.24.1",
     "pydantic==2.9.2",
     "pylint==3.3.1",
-<<<<<<< HEAD
-    "pypdf==5.1.0",
-=======
     "pypdf==5.2.0",
->>>>>>> d52fa040
     "pytest==8.3.3",
     "pytest-asyncio==0.25.2",
     "streamlit==1.39.0",
@@ -75,12 +71,9 @@
 aiagents4pharma = [
             "configs/*",
             "configs/talk2biomodels/agents/t2b_agent/*",
-<<<<<<< HEAD
+            "configs/talk2biomodels/tools/ask_question/*",
+            "configs/talk2biomodels/tools/get_annotation/*",
             "configs/talk2knowledgegraphs/agents/t2kg_agent/*"]
-=======
-            "configs/talk2biomodels/tools/ask_question/*",
-            "configs/talk2biomodels/tools/get_annotation/*"]
->>>>>>> d52fa040
 
 [tool.pytest.ini_options]
 asyncio_default_fixture_loop_scope = "function"