[build-system]
requires = ["setuptools", "wheel"]
build-backend = "setuptools.build_meta"

[project]
name = "aiagents4pharma"
description = "AI Agents for drug discovery, drug development, and other pharmaceutical R&D"
readme = "README.md"
requires-python = ">=3.12"
classifiers = [
  "Programming Language :: Python :: 3",
  "License :: OSI Approved :: MIT License",
  "Operating System :: OS Independent",
]
dependencies = [
  "copasi_basico==0.78",
  "coverage==7.6.4",
  "einops==0.8.0",
  "gdown==5.2.0",
  "huggingface_hub==0.26.5",
  "hydra-core==1.3.2",
  "joblib==1.4.2",
  "langchain==0.3.7",
  "langchain-community==0.3.5",
  "langchain-core==0.3.31",
  "langchain-experimental==0.3.3",
  "langchain-openai==0.2.5",
  "langchain_ollama==0.2.2",
  "langgraph==0.2.66",
  "matplotlib==3.9.2",
  "openai==1.59.4",
  "ollama==0.4.6",
  "pandas==2.2.3",
  "plotly==5.24.1",
  "pydantic==2.9.2",
  "pylint==3.3.1",
  "pypdf==5.2.0",
  "pytest==8.3.3",
  "pytest-asyncio==0.25.2",
  "streamlit==1.39.0",
  "sentence_transformers==3.3.1",
  "tabulate==0.9.0",
  "torch==2.2.2",
  "torch_geometric==2.6.1",
  "tqdm==4.66.6",
  "transformers==4.48.0",
  "mkdocs==1.6.1",
  "mkdocs-jupyter==0.25.1",
  "mkdocs-material==9.5.47",
  "mkdocstrings-python==1.12.2",
  "mkdocs-include-markdown-plugin==7.1.2",
  "mkdocstrings==0.27.0",
  "streamlit-feedback",
]
dynamic = ["version"]

[tool.setuptools.dynamic]
version = { file = "release_version.txt" }

# find packages
[tool.setuptools]
include-package-data = true

[tool.setuptools.packages.find]
where = ["."]
include = ["aiagents4pharma*"]

[tool.setuptools.package-data]
aiagents4pharma = [
<<<<<<< HEAD
            "talk2biomodels/configs*",
            "talk2biomodels/configs/agents/t2b_agent/*",
            "talk2biomodels/configs/tools/ask_question/*",
            "talk2biomodels/configs/tools/get_annotation/*"]
=======
  "configs/*",
  "configs/talk2biomodels/agents/t2b_agent/*",
  "configs/talk2biomodels/tools/ask_question/*",
  "configs/talk2biomodels/tools/get_annotation/*",
  "talk2scholars/configs/*",
  "talk2scholars/configs/agents/talk2scholars/main_agent/*",
  "talk2scholars/configs/agents/talk2scholars/s2_agent/*",
  "talk2scholars/configs/app/frontend/*",
  "talk2scholars/configs/tools/multi_paper_recommendation/*",
  "talk2scholars/configs/tools/search/*",
  "talk2scholars/configs/tools/single_paper_recommendation/*",

]
>>>>>>> 48611334

[tool.pytest.ini_options]
asyncio_default_fixture_loop_scope = "function"
markers = ["integration: marks tests as integration tests"]<|MERGE_RESOLUTION|>--- conflicted
+++ resolved
@@ -67,26 +67,19 @@
 
 [tool.setuptools.package-data]
 aiagents4pharma = [
-<<<<<<< HEAD
-            "talk2biomodels/configs*",
-            "talk2biomodels/configs/agents/t2b_agent/*",
-            "talk2biomodels/configs/tools/ask_question/*",
-            "talk2biomodels/configs/tools/get_annotation/*"]
-=======
-  "configs/*",
-  "configs/talk2biomodels/agents/t2b_agent/*",
-  "configs/talk2biomodels/tools/ask_question/*",
-  "configs/talk2biomodels/tools/get_annotation/*",
-  "talk2scholars/configs/*",
-  "talk2scholars/configs/agents/talk2scholars/main_agent/*",
-  "talk2scholars/configs/agents/talk2scholars/s2_agent/*",
-  "talk2scholars/configs/app/frontend/*",
-  "talk2scholars/configs/tools/multi_paper_recommendation/*",
-  "talk2scholars/configs/tools/search/*",
-  "talk2scholars/configs/tools/single_paper_recommendation/*",
+    "talk2biomodels/configs*",
+    "talk2biomodels/configs/agents/t2b_agent/*",
+    "talk2biomodels/configs/tools/ask_question/*",
+    "talk2biomodels/configs/tools/get_annotation/*",
+    "talk2scholars/configs/*",
+    "talk2scholars/configs/agents/talk2scholars/main_agent/*",
+    "talk2scholars/configs/agents/talk2scholars/s2_agent/*",
+    "talk2scholars/configs/app/frontend/*",
+    "talk2scholars/configs/tools/multi_paper_recommendation/*",
+    "talk2scholars/configs/tools/search/*",
+    "talk2scholars/configs/tools/single_paper_recommendation/*",
 
 ]
->>>>>>> 48611334
 
 [tool.pytest.ini_options]
 asyncio_default_fixture_loop_scope = "function"
