"""
Test cases for tools/milvus_multimodal_subgraph_extraction.py
"""

import asyncio
import importlib
<<<<<<< HEAD
import unittest
from unittest.mock import MagicMock, patch

import numpy as np
import pandas as pd

from ..tools.milvus_multimodal_subgraph_extraction import MultimodalSubgraphExtractionTool


class TestMultimodalSubgraphExtractionTool(unittest.TestCase):
    """
    Test cases for MultimodalSubgraphExtractionTool (Milvus)
    """

    def setUp(self):
        self.tool = MultimodalSubgraphExtractionTool()
        self.state = {
            "uploaded_files": [],
            "embedding_model": MagicMock(),
            "topk_nodes": 5,
            "topk_edges": 5,
            "dic_source_graph": [{"name": "TestGraph"}],
        }
        self.prompt = "Find subgraph for test"
        self.arg_data = {"extraction_name": "subkg_12345"}
        self.cfg_db = MagicMock()
        self.cfg_db.milvus_db.database_name = "testdb"
        self.cfg_db.milvus_db.alias = "default"
        self.cfg = MagicMock()
        self.cfg.cost_e = 1.0
        self.cfg.c_const = 1.0
        self.cfg.root = 0
        self.cfg.num_clusters = 1
        self.cfg.pruning = True
        self.cfg.verbosity_level = 0
        self.cfg.search_metric_type = "L2"
        self.cfg.node_colors_dict = {"gene/protein": "red"}

    @patch(
        "aiagents4pharma.talk2knowledgegraphs.tools."
        "milvus_multimodal_subgraph_extraction.Collection"
    )
    @patch(
        "aiagents4pharma.talk2knowledgegraphs.tools."
        "milvus_multimodal_subgraph_extraction.MultimodalPCSTPruning"
    )
    @patch("pymilvus.connections")
    def test_extract_multimodal_subgraph_wo_doc(self, mock_connections, mock_pcst, mock_collection):
        """
        Test the multimodal subgraph extraction tool for only text as modality.
        """

        # Mock Milvus connection utilities
        mock_connections.has_connection.return_value = True

        # No uploaded_files (no doc)
        self.state["uploaded_files"] = []
        self.state["embedding_model"].embed_query.return_value = [0.1, 0.2, 0.3]
        self.state["selections"] = {}

        # Mock Collection for nodes and edges
        colls = {}
        colls["nodes"] = MagicMock()
        colls["nodes"] = MagicMock()
        colls["nodes"].query.return_value = [
            {
                "node_index": 0,
                "node_id": "id1",
                "node_name": "JAK1",
                "node_type": "gene/protein",
                "feat": "featA",
                "feat_emb": [0.1, 0.2, 0.3],
                "desc": "descA",
                "desc_emb": [0.1, 0.2, 0.3],
            },
            {
                "node_index": 1,
                "node_id": "id2",
                "node_name": "JAK2",
                "node_type": "gene/protein",
                "feat": "featB",
                "feat_emb": [0.4, 0.5, 0.6],
                "desc": "descB",
                "desc_emb": [0.4, 0.5, 0.6],
            },
        ]
        colls["nodes"].load.return_value = None

        colls["edges"] = MagicMock()
        colls["edges"].query.return_value = [
            {
                "triplet_index": 0,
                "head_id": "id1",
                "head_index": 0,
                "tail_id": "id2",
                "tail_index": 1,
                "edge_type": "gene/protein,ppi,gene/protein",
                "display_relation": "ppi",
                "feat": "featC",
                "feat_emb": [0.7, 0.8, 0.9],
            }
        ]
        colls["edges"].load.return_value = None

        def collection_side_effect(name):
            """
            Mock side effect for Collection to return nodes or edges based on name.
            """
            if "nodes" in name:
                return colls["nodes"]
            if "edges" in name:
                return colls["edges"]
            return None

        mock_collection.side_effect = collection_side_effect

        # Mock MultimodalPCSTPruning
        mock_pcst_instance = MagicMock()
        mock_pcst_instance.extract_subgraph.return_value = {
            "nodes": pd.Series([1, 2]),
            "edges": pd.Series([0]),
        }
        mock_pcst.return_value = mock_pcst_instance

        # Patch hydra.compose to return config objects
        with (
            patch(
                "aiagents4pharma.talk2knowledgegraphs.tools."
                "milvus_multimodal_subgraph_extraction.hydra.initialize"
            ),
            patch(
                "aiagents4pharma.talk2knowledgegraphs.tools."
                "milvus_multimodal_subgraph_extraction.hydra.compose"
            ) as mock_compose,
        ):
            mock_compose.return_value = MagicMock()
            mock_compose.return_value.app.frontend = self.cfg_db
            mock_compose.return_value.tools.multimodal_subgraph_extraction = self.cfg

            response = self.tool.invoke(
                input={
                    "prompt": self.prompt,
                    "tool_call_id": "subgraph_extraction_tool",
                    "state": self.state,
                    "arg_data": self.arg_data,
                }
            )

        # Check tool message
        self.assertEqual(response.update["messages"][-1].tool_call_id, "subgraph_extraction_tool")

        # Check extracted subgraph dictionary
        dic_extracted_graph = response.update["dic_extracted_graph"][0]
        self.assertIsInstance(dic_extracted_graph, dict)
        self.assertEqual(dic_extracted_graph["name"], self.arg_data["extraction_name"])
        self.assertEqual(dic_extracted_graph["graph_source"], "TestGraph")
        self.assertEqual(dic_extracted_graph["topk_nodes"], 5)
        self.assertEqual(dic_extracted_graph["topk_edges"], 5)
        self.assertIsInstance(dic_extracted_graph["graph_dict"], dict)
        self.assertGreater(len(dic_extracted_graph["graph_dict"]["nodes"]), 0)
        self.assertGreater(len(dic_extracted_graph["graph_dict"]["edges"]), 0)
        self.assertIsInstance(dic_extracted_graph["graph_text"], str)
        # Check if the nodes are in the graph_text
        self.assertTrue(
            all(
                n[0] in dic_extracted_graph["graph_text"].replace('"', "")
                for subgraph_nodes in dic_extracted_graph["graph_dict"]["nodes"]
                for n in subgraph_nodes
            )
        )
        # Check if the edges are in the graph_text
        self.assertTrue(
            all(
                ",".join([str(e[0])] + str(e[2]["label"][0]).split(",") + [str(e[1])])
                in dic_extracted_graph["graph_text"]
                .replace('"', "")
                .replace("[", "")
                .replace("]", "")
                .replace("'", "")
                for subgraph_edges in dic_extracted_graph["graph_dict"]["edges"]
                for e in subgraph_edges
            )
        )

        # Another test for unknown collection
        result = collection_side_effect("unknown")
        self.assertIsNone(result)

    @patch(
        "aiagents4pharma.talk2knowledgegraphs.tools."
        "milvus_multimodal_subgraph_extraction.Collection"
    )
    @patch(
        "aiagents4pharma.talk2knowledgegraphs.tools."
        "milvus_multimodal_subgraph_extraction.pd.read_excel"
    )
    @patch(
        "aiagents4pharma.talk2knowledgegraphs.tools."
        "milvus_multimodal_subgraph_extraction.MultimodalPCSTPruning"
    )
    @patch("pymilvus.connections")
    def test_extract_multimodal_subgraph_w_doc(
        self, mock_connections, mock_pcst, mock_read_excel, mock_collection
    ):
        """
        Test the multimodal subgraph extraction tool for text as modality, plus genes.
        """
        # Mock Milvus connection utilities
        mock_connections.has_connection.return_value = True

        # With uploaded_files (with doc)
        self.state["uploaded_files"] = [{"file_type": "multimodal", "file_path": "dummy.xlsx"}]
        self.state["embedding_model"].embed_query.return_value = [0.1, 0.2, 0.3]
        self.state["selections"] = {"gene/protein": ["JAK1", "JAK2"]}

        # Mock pd.read_excel to return a dict of DataFrames
        df = pd.DataFrame({"name": ["JAK1", "JAK2"], "node_type": ["gene/protein", "gene/protein"]})
        mock_read_excel.return_value = {"gene/protein": df}

        # Mock Collection for nodes and edges
        colls = {}
        colls["nodes"] = MagicMock()
        colls["nodes"] = MagicMock()
        colls["nodes"].query.return_value = [
            {
                "node_index": 0,
                "node_id": "id1",
                "node_name": "JAK1",
                "node_type": "gene/protein",
                "feat": "featA",
                "feat_emb": [0.1, 0.2, 0.3],
                "desc": "descA",
                "desc_emb": [0.1, 0.2, 0.3],
            },
            {
                "node_index": 1,
                "node_id": "id2",
                "node_name": "JAK2",
                "node_type": "gene/protein",
                "feat": "featB",
                "feat_emb": [0.4, 0.5, 0.6],
                "desc": "descB",
                "desc_emb": [0.4, 0.5, 0.6],
            },
        ]
        colls["nodes"].load.return_value = None

        colls["edges"] = MagicMock()
        colls["edges"].query.return_value = [
            {
                "triplet_index": 0,
                "head_id": "id1",
                "head_index": 0,
                "tail_id": "id2",
                "tail_index": 1,
                "edge_type": "gene/protein,ppi,gene/protein",
                "display_relation": "ppi",
                "feat": "featC",
                "feat_emb": [0.7, 0.8, 0.9],
            }
        ]
        colls["edges"].load.return_value = None

        def collection_side_effect(name):
            """
            Mock side effect for Collection to return nodes or edges based on name.
            """
            if "nodes" in name:
                return colls["nodes"]
            if "edges" in name:
                return colls["edges"]
            return None

        mock_collection.side_effect = collection_side_effect

        # Mock MultimodalPCSTPruning
        mock_pcst_instance = MagicMock()
        mock_pcst_instance.extract_subgraph.return_value = {
            "nodes": pd.Series([1, 2]),
            "edges": pd.Series([0]),
        }
        mock_pcst.return_value = mock_pcst_instance

        # Patch hydra.compose to return config objects
        with (
            patch(
                "aiagents4pharma.talk2knowledgegraphs.tools."
                "milvus_multimodal_subgraph_extraction.hydra.initialize"
            ),
            patch(
                "aiagents4pharma.talk2knowledgegraphs.tools."
                "milvus_multimodal_subgraph_extraction.hydra.compose"
            ) as mock_compose,
        ):
            mock_compose.return_value = MagicMock()
            mock_compose.return_value.app.frontend = self.cfg_db
            mock_compose.return_value.tools.multimodal_subgraph_extraction = self.cfg

            response = self.tool.invoke(
                input={
                    "prompt": self.prompt,
                    "tool_call_id": "subgraph_extraction_tool",
                    "state": self.state,
                    "arg_data": self.arg_data,
                }
=======
import math
import types
from types import SimpleNamespace

import numpy as np
import pandas as pd
import pytest

from ..tools.milvus_multimodal_subgraph_extraction import (
    MultimodalSubgraphExtractionTool,
    ExtractionParams,
)
from ..utils.database.milvus_connection_manager import QueryParams

# pylint: disable=too-many-lines


def _configure_hydra_for_dynamic_tests(monkeypatch, mod):
    """Install a minimal hydra into the target module for dynamic-metric tests.
    Returns the `CfgToolA` class so the caller can cover its helper methods.
    """

    class CfgToolA:
        """Tool cfg with dynamic_metrics enabled."""

        def __init__(self):
            self.cost_e = 1.0
            self.c_const = 0.5
            self.root = -1
            self.num_clusters = 1
            self.pruning = "strong"
            self.verbosity_level = 0
            self.search_metric_type = None
            self.vector_processing = types.SimpleNamespace(dynamic_metrics=True)

        def marker(self):
            """No-op helper used for coverage/docstring lint."""
            return None

        def marker2(self):
            """Second no-op helper used for coverage/docstring lint."""
            return None

    class CfgToolB:
        """Tool cfg with dynamic_metrics disabled (uses search_metric_type)."""

        def __init__(self):
            self.cost_e = 1.0
            self.c_const = 0.5
            self.root = -1
            self.num_clusters = 1
            self.pruning = "strong"
            self.verbosity_level = 0
            self.search_metric_type = "L2"
            self.vector_processing = types.SimpleNamespace(dynamic_metrics=False)

        def marker(self):
            """No-op helper used for coverage/docstring lint."""
            return None

        def marker2(self):
            """Second no-op helper used for coverage/docstring lint."""
            return None

    class CfgAll:
        """Database cfg container for tests."""

        def __init__(self):
            self.utils = types.SimpleNamespace(
                database=types.SimpleNamespace(
                    milvus=types.SimpleNamespace(
                        milvus_db=types.SimpleNamespace(database_name="primekg"),
                        node_colors_dict={"gene_protein": "red", "disease": "blue"},
                    )
                )
            )

        def marker(self):
            """No-op helper used for coverage/docstring lint."""
            return None

        def marker2(self):
            """Second no-op helper used for coverage/docstring lint."""
            return None

    class HydraCtx:
        """Minimal context manager used by hydra.initialize."""

        def __enter__(self):
            return self

        def __exit__(self, *a):
            return False

    def initialize(**kwargs):
        del kwargs
        return HydraCtx()

    calls = {"i": 0}

    def compose(config_name, overrides=None):
        if config_name == "config" and overrides:
            calls["i"] += 1
            if calls["i"] == 1:
                return types.SimpleNamespace(
                    tools=types.SimpleNamespace(
                        multimodal_subgraph_extraction=CfgToolA()
                    )
                )
            return types.SimpleNamespace(
                tools=types.SimpleNamespace(multimodal_subgraph_extraction=CfgToolB())
>>>>>>> 265b10a9
            )
        if config_name == "config":
            return CfgAll()
        return None

<<<<<<< HEAD
        # Check tool message
        self.assertEqual(response.update["messages"][-1].tool_call_id, "subgraph_extraction_tool")

        # Check extracted subgraph dictionary
        dic_extracted_graph = response.update["dic_extracted_graph"][0]
        self.assertIsInstance(dic_extracted_graph, dict)
        self.assertEqual(dic_extracted_graph["name"], self.arg_data["extraction_name"])
        self.assertEqual(dic_extracted_graph["graph_source"], "TestGraph")
        self.assertEqual(dic_extracted_graph["topk_nodes"], 5)
        self.assertEqual(dic_extracted_graph["topk_edges"], 5)
        self.assertIsInstance(dic_extracted_graph["graph_dict"], dict)
        self.assertGreater(len(dic_extracted_graph["graph_dict"]["nodes"]), 0)
        self.assertGreater(len(dic_extracted_graph["graph_dict"]["edges"]), 0)
        self.assertIsInstance(dic_extracted_graph["graph_text"], str)
        # Check if the nodes are in the graph_text
        self.assertTrue(
            all(
                n[0] in dic_extracted_graph["graph_text"].replace('"', "")
                for subgraph_nodes in dic_extracted_graph["graph_dict"]["nodes"]
                for n in subgraph_nodes
            )
        )
        # Check if the edges are in the graph_text
        self.assertTrue(
            all(
                ",".join([str(e[0])] + str(e[2]["label"][0]).split(",") + [str(e[1])])
                in dic_extracted_graph["graph_text"]
                .replace('"', "")
                .replace("[", "")
                .replace("]", "")
                .replace("'", "")
                for subgraph_edges in dic_extracted_graph["graph_dict"]["edges"]
                for e in subgraph_edges
            )
        )

        # Another test for unknown collection
        result = collection_side_effect("unknown")
        self.assertIsNone(result)

    def test_extract_multimodal_subgraph_wo_doc_gpu(self):
        """
        Test the multimodal subgraph extraction tool for only text as modality,
        simulating GPU (cudf/cupy) environment.
        """
        module_name = (
            "aiagents4pharma.talk2knowledgegraphs.tools." + "milvus_multimodal_subgraph_extraction"
        )
        with patch.dict("sys.modules", {"cupy": np, "cudf": pd}):
            mod = importlib.reload(importlib.import_module(module_name))
            # Patch Collection and MultimodalPCSTPruning after reload
            with (
                patch(f"{module_name}.Collection") as mock_collection,
                patch(f"{module_name}.MultimodalPCSTPruning") as mock_pcst,
                patch("pymilvus.connections") as mock_connections,
            ):
                # Setup mocks as in the original test
                mock_connections.has_connection.return_value = True
                colls = {}
                colls["nodes"] = MagicMock()
                colls["nodes"].query.return_value = [
                    {
                        "node_index": 0,
                        "node_id": "id1",
                        "node_name": "JAK1",
                        "node_type": "gene/protein",
                        "feat": "featA",
                        "feat_emb": [0.1, 0.2, 0.3],
                        "desc": "descA",
                        "desc_emb": [0.1, 0.2, 0.3],
                    },
                    {
                        "node_index": 1,
                        "node_id": "id2",
                        "node_name": "JAK2",
                        "node_type": "gene/protein",
                        "feat": "featB",
                        "feat_emb": [0.4, 0.5, 0.6],
                        "desc": "descB",
                        "desc_emb": [0.4, 0.5, 0.6],
                    },
                ]
                colls["nodes"].load.return_value = None
                colls["edges"] = MagicMock()
                colls["edges"].query.return_value = [
                    {
                        "triplet_index": 0,
                        "head_id": "id1",
                        "head_index": 0,
                        "tail_id": "id2",
                        "tail_index": 1,
                        "edge_type": "gene/protein,ppi,gene/protein",
                        "display_relation": "ppi",
                        "feat": "featC",
                        "feat_emb": [0.7, 0.8, 0.9],
                    }
                ]
                colls["edges"].load.return_value = None

                def collection_side_effect(name):
                    if "nodes" in name:
                        return colls["nodes"]
                    if "edges" in name:
                        return colls["edges"]
                    return None

                mock_collection.side_effect = collection_side_effect
                mock_pcst_instance = MagicMock()
                mock_pcst_instance.extract_subgraph.return_value = {
                    "nodes": pd.Series([1, 2]),
                    "edges": pd.Series([0]),
                }
                mock_pcst.return_value = mock_pcst_instance
                # Setup config mocks
                tool_cls = mod.MultimodalSubgraphExtractionTool
                tool = tool_cls()

                # Patch hydra.compose
                with (
                    patch(f"{module_name}.hydra.initialize"),
                    patch(f"{module_name}.hydra.compose") as mock_compose,
                ):
                    mock_compose.return_value = MagicMock()
                    mock_compose.return_value.app.frontend = self.cfg_db
                    mock_compose.return_value.tools.multimodal_subgraph_extraction = self.cfg
                    self.state["embedding_model"].embed_query.return_value = [0.1, 0.2, 0.3]
                    self.state["selections"] = {}
                    response = tool.invoke(
                        input={
                            "prompt": self.prompt,
                            "tool_call_id": "subgraph_extraction_tool",
                            "state": self.state,
                            "arg_data": self.arg_data,
                        }
                    )
                # Check tool message
                self.assertEqual(
                    response.update["messages"][-1].tool_call_id, "subgraph_extraction_tool"
                )
                dic_extracted_graph = response.update["dic_extracted_graph"][0]
                self.assertIsInstance(dic_extracted_graph, dict)
                self.assertEqual(dic_extracted_graph["name"], self.arg_data["extraction_name"])
                self.assertEqual(dic_extracted_graph["graph_source"], "TestGraph")
                self.assertEqual(dic_extracted_graph["topk_nodes"], 5)
                self.assertEqual(dic_extracted_graph["topk_edges"], 5)
                self.assertIsInstance(dic_extracted_graph["graph_dict"], dict)
                self.assertGreater(len(dic_extracted_graph["graph_dict"]["nodes"]), 0)
                self.assertGreater(len(dic_extracted_graph["graph_dict"]["edges"]), 0)
                self.assertIsInstance(dic_extracted_graph["graph_text"], str)
                self.assertTrue(
                    all(
                        n[0] in dic_extracted_graph["graph_text"].replace('"', "")
                        for subgraph_nodes in dic_extracted_graph["graph_dict"]["nodes"]
                        for n in subgraph_nodes
                    )
                )
                self.assertTrue(
                    all(
                        ",".join([str(e[0])] + str(e[2]["label"][0]).split(",") + [str(e[1])])
                        in dic_extracted_graph["graph_text"]
                        .replace('"', "")
                        .replace("[", "")
                        .replace("]", "")
                        .replace("'", "")
                        for subgraph_edges in dic_extracted_graph["graph_dict"]["edges"]
                        for e in subgraph_edges
                    )
                )

                # Another test for unknown collection
                result = collection_side_effect("unknown")
                self.assertIsNone(result)

    def test_normalize_vector_gpu_mode(self):
        """Test normalize_vector method in GPU mode."""
        # Mock the loader to simulate GPU mode
        self.tool.loader.normalize_vectors = True
        self.tool.loader.py = MagicMock()
        # Mock the GPU array operations
        mock_array = MagicMock()
        mock_norm = MagicMock()
        mock_norm.return_value = 2.0
        mock_array.__truediv__ = MagicMock(return_value=mock_array)
        mock_array.tolist.return_value = [0.5, 1.0, 1.5]
        self.tool.loader.py.asarray.return_value = mock_array
        self.tool.loader.py.linalg.norm.return_value = mock_norm
        result = self.tool.normalize_vector([1.0, 2.0, 3.0])
        # Verify the result
        self.assertEqual(result, [0.5, 1.0, 1.5])
        self.tool.loader.py.asarray.assert_called_once_with([1.0, 2.0, 3.0])
        self.tool.loader.py.linalg.norm.assert_called_once_with(mock_array)

    def test_normalize_vector_cpu_mode(self):
        """Test normalize_vector method in CPU mode."""
        # Mock the loader to simulate CPU mode
        self.tool.loader.normalize_vectors = False
        result = self.tool.normalize_vector([1.0, 2.0, 3.0])
        # In CPU mode, should return the input as-is
        self.assertEqual(result, [1.0, 2.0, 3.0])

    @patch(
        "aiagents4pharma.talk2knowledgegraphs.tools."
        "milvus_multimodal_subgraph_extraction.Collection"
    )
    @patch(
        "aiagents4pharma.talk2knowledgegraphs.tools."
        "milvus_multimodal_subgraph_extraction.MultimodalPCSTPruning"
    )
    @patch("pymilvus.connections")
    def test_extract_multimodal_subgraph_no_vector_processing(
        self, mock_connections, mock_pcst, mock_collection
    ):
        """Test when vector_processing config is not present."""
        # Mock Milvus connection utilities
        mock_connections.has_connection.return_value = True

        self.state["uploaded_files"] = []
        self.state["embedding_model"].embed_query.return_value = [0.1, 0.2, 0.3]
        self.state["selections"] = {}

        # Mock Collection for nodes and edges
        colls = {}
        colls["nodes"] = MagicMock()
        colls["nodes"].query.return_value = [
            {
                "node_index": 0,
                "node_id": "id1",
                "node_name": "JAK1",
                "node_type": "gene/protein",
                "feat": "featA",
                "feat_emb": [0.1, 0.2, 0.3],
                "desc": "descA",
                "desc_emb": [0.1, 0.2, 0.3],
            }
        ]
        colls["nodes"].load.return_value = None

        colls["edges"] = MagicMock()
        colls["edges"].query.return_value = [
            {
                "triplet_index": 0,
                "head_id": "id1",
                "tail_id": "id2",
                "edge_type": "gene/protein,ppi,gene/protein",
            }
        ]
        colls["edges"].load.return_value = None
=======
    monkeypatch.setattr(
        mod,
        "hydra",
        types.SimpleNamespace(initialize=initialize, compose=compose),
        raising=True,
    )

    return CfgToolA


class FakeDF:
    """Pandas-like shim exposed as loader.df"""

    @staticmethod
    def dataframe(*args, **kwargs):
        """df = pd.DataFrame(data, columns=cols)"""
        return pd.DataFrame(*args, **kwargs)

    # Backward-compatible alias for business code calling loader.df.DataFrame
    DataFrame = pd.DataFrame

    @staticmethod
    def concat(objs, **kwargs):
        """concatenated = pd.concat(objs, **kwargs)"""
        return pd.concat(objs, **kwargs)


class FakePY:
    """NumPy/CuPy-like shim exposed as loader.py"""

    def __init__(self):
        """initialize linalg.norm"""
        self.linalg = types.SimpleNamespace(norm=lambda x: float(np.linalg.norm(x)))

    @staticmethod
    def array(x):
        """if x is list/tuple, convert to np.array"""
        return np.array(x)

    @staticmethod
    def asarray(x):
        """asarray = np.asarray(x)"""
        return np.asarray(x)

    @staticmethod
    def concatenate(xs):
        """concatenated = np.concatenate(xs)"""
        return np.concatenate(xs)

    @staticmethod
    def unique(x):
        """unique = np.unique(x)"""
        return np.unique(x)


@pytest.fixture
def fake_loader_factory(monkeypatch):
    """
    Provides a factory that installs a Fake DynamicLibraryLoader
    with toggleable normalize_vectors & metric_type.
    """
    instances = {}

    class FakeDynamicLibraryLoader:
        """fake of DynamicLibraryLoader with toggle-able attributes"""

        def __init__(self, detector):
            """initialize with detector to set use_gpu default"""
            # toggle-able per-test
            self.use_gpu = getattr(detector, "use_gpu", False)
            # Expose df/py shims
            self.df = FakeDF()
            self.py = FakePY()
            # defaults can be patched per-test
            self.metric_type = "COSINE"
            self.normalize_vectors = True

        # allow test to tweak after construction
        def set(self, **kwargs):
            """set attributes from kwargs"""
            for k, v in kwargs.items():
                setattr(self, k, v)

        def ping(self):
            """simple extra public method to satisfy style checks"""
            return True

    class FakeSystemDetector:
        """fake of SystemDetector with fixed use_gpu"""

        def __init__(self):
            """fixed use_gpu"""
            self.use_gpu = False

        def is_gpu(self):
            """return whether GPU is available"""
            return self.use_gpu

        def info(self):
            """return simple info string"""
            return "cpu"

    # Patch imports inside the module under test

    mod = importlib.import_module(
        "..tools.milvus_multimodal_subgraph_extraction", package=__package__
    )

    monkeypatch.setattr(mod, "SystemDetector", FakeSystemDetector, raising=True)
    monkeypatch.setattr(
        mod, "DynamicLibraryLoader", FakeDynamicLibraryLoader, raising=True
    )

    def get_loader(tool: MultimodalSubgraphExtractionTool):
        """get the loader instance from the tool"""
        # Access the instance created during tool.__init__
        return tool.loader

    return SimpleNamespace(get_loader=get_loader, instances=instances)


@pytest.fixture
def fake_hydra(monkeypatch):
    """Stub hydra.initialize and hydra.compose for both tool cfg and db cfg."""

    class CfgTool:
        """cfg for tool; dynamic_metrics and search_metric_type are toggleable"""

        def __init__(self, dynamic_metrics=True, search_metric_type=None):
            """initialize with toggles"""
            # required fields read by tool
            self.cost_e = 1.0
            self.c_const = 0.5
            self.root = -1
            self.num_clusters = 1
            self.pruning = "strong"
            self.verbosity_level = 0
            self.search_metric_type = search_metric_type
            self.vector_processing = types.SimpleNamespace(
                dynamic_metrics=dynamic_metrics
            )

        def as_dict(self):
            """expose a minimal mapping view"""
            return {
                "cost_e": self.cost_e,
                "c_const": self.c_const,
                "root": self.root,
            }

        def name(self):
            """return marker name"""
            return "cfgtool"

    class CfgAll:
        """cfg for db; fixed values"""

        def __init__(self):
            """initialize with fixed values"""
            # expose utils.database.milvus with node color dict
            self.utils = types.SimpleNamespace(
                database=types.SimpleNamespace(
                    milvus=types.SimpleNamespace(
                        milvus_db=types.SimpleNamespace(database_name="primekg"),
                        node_colors_dict={
                            "gene_protein": "red",
                            "disease": "blue",
                        },
                    )
                )
            )

        def as_dict(self):
            """expose a minimal mapping view"""
            return {"db": "primekg"}

        def marker2(self):
            """no-op second method to satisfy style"""
            return None

    class HydraCtx:
        """hydra context manager stub"""

        def __enter__(self):
            """enter returns self"""
            return self

        def __exit__(self, *a):
            """exit does nothing"""
            return False

        def noop(self):
            """no operation method"""
            return None

    def initialize(**kwargs):
        """initialize returns context manager"""
        # kwargs unused in this test stub
        del kwargs
        return HydraCtx()

    # Switchable return based on overrides/config_name
    def compose(config_name, overrides=None):
        """compose returns different cfgs based on args"""
        if config_name == "config" and overrides:
            # tool config call
            # allow two modes: dynamic on/off and explicit search_metric_type
            for _ in overrides:
                # we just accept the override; details don't matter
                pass
            return types.SimpleNamespace(
                tools=types.SimpleNamespace(
                    multimodal_subgraph_extraction=CfgTool(
                        dynamic_metrics=True, search_metric_type=None
                    )
                )
            )
        if config_name == "config":
            # db config call
            return CfgAll()
        # default for unexpected usage in tests
        return None

    mod = importlib.import_module(
        "..tools.milvus_multimodal_subgraph_extraction", package=__package__
    )
    monkeypatch.setattr(
        mod,
        "hydra",
        types.SimpleNamespace(initialize=initialize, compose=compose),
        raising=True,
    )
    return compose


@pytest.fixture
def fake_pcst_and_fast(monkeypatch):
    """Stub MultimodalPCSTPruning and pcst_fast.pcst_fast."""

    class FakePCST:
        """fake of MultimodalPCSTPruning with simplified methods"""

        def __init__(self, **kwargs):
            """initialize and record kwargs"""
            # Record arguments for dynamic metric assertions
            self.kwargs = kwargs
            self.root = kwargs.get("root", -1)
            self.num_clusters = kwargs.get("num_clusters", 1)
            self.pruning = kwargs.get("pruning", "strong")
            self.verbosity_level = kwargs.get("verbosity_level", 0)
            self.loader = kwargs["loader"]

        # async def _load_edge_index_from_milvus_async(self, cfg_db, connection_manager):
        #     """load edge index async; return dummy structure"""
        #     # Return a small edge_index structure that compute_subgraph_costs can accept
        #     return {"dummy": True}

        async def load_edge_index_async(self, cfg_db, connection_manager):
            """load edge index async; return dummy edge index array"""
            del cfg_db, connection_manager
            # Return a proper numpy array for edge index
            return np.array([[0, 1, 2], [1, 2, 3]])

        async def compute_prizes_async(self, text_emb, query_emb, cfg, modality):
            """compute prizes async; return dummy prizes"""
            del text_emb, query_emb, cfg, modality
            # Return a simple prizes object matching the real interface
            return {
                "nodes": np.array([1.0, 2.0, 3.0, 4.0]),
                "edges": np.array([0.1, 0.2, 0.3]),
            }

        def compute_subgraph_costs(self, edge_index, num_nodes, prizes):
            """compute subgraph costs; return dummy edges, prizes_final, costs, mapping"""
            del edge_index, num_nodes, prizes
            # Return edges_dict, prizes_final, costs, mapping
            edges_dict = {
                "edges": np.array([[0, 1], [1, 2], [2, 3]]),
                "num_prior_edges": 0,
            }
            prizes_final = np.array([1.0, 0.0, 0.5, 0.2])
            costs = np.array([0.1, 0.1, 0.1])
            mapping = {"dummy": True}
            return edges_dict, prizes_final, costs, mapping

        def get_subgraph_nodes_edges(
            self, num_nodes, result_vertices, result_edges_bundle, mapping
        ):
            """get subgraph nodes and edges; return dummy structure"""
            del num_nodes, result_vertices, result_edges_bundle, mapping
            # Return a consistent "subgraph" structure with .tolist() available
            return {
                "nodes": np.array([10, 11]),
                "edges": np.array([100]),
            }

    def fake_pcst_fast(*_args, **_kwargs):
        """fake pcst_fast function; return fixed vertices and edges.
        Values don't matter because FakePCST.get_subgraph ignores them.
        """
        return [0, 1], [0]

    mod = importlib.import_module(
        "..tools.milvus_multimodal_subgraph_extraction", package=__package__
    )

    # Patch class and function
    monkeypatch.setattr(mod, "MultimodalPCSTPruning", FakePCST, raising=True)
    monkeypatch.setattr(
        mod, "pcst_fast", types.SimpleNamespace(pcst_fast=fake_pcst_fast), raising=True
    )

    return SimpleNamespace(FakePCST=FakePCST)


@pytest.fixture
def fake_milvus_and_manager(monkeypatch):
    """
    Stub pymilvus.Collection and MilvusConnectionManager
    to provide deterministic query results.
    """

    class FakeCollection:
        """fake of pymilvus.Collection with query method"""

        def __init__(self, name):
            """initialize with name"""
            self.name = name

        def load(self):
            """load does nothing"""
            return None

        def query(self, expr, output_fields):
            """query returns fixed rows based on expr"""
            del output_fields
            # Parse expr to determine which path we're in
            # expr can be:
            #  - node_name IN ["TP53","EGFR"]
            #  - node_index IN [10,11]
            #  - triplet_index IN [100]
            if "node_name IN" in expr:
                # Return matches for node_name queries
                # Use simple mapping for test
                rows = [
                    {
                        "node_id": "G:TP53",
                        "node_name": "TP53",
                        "node_type": "gene_protein",
                        "feat": "F",
                        "feat_emb": [1, 2, 3],
                        "desc": "TP53 desc",
                        "desc_emb": [0.1, 0.2, 0.3],
                    },
                    {
                        "node_id": "G:EGFR",
                        "node_name": "EGFR",
                        "node_type": "gene_protein",
                        "feat": "F",
                        "feat_emb": [4, 5, 6],
                        "desc": "EGFR desc",
                        "desc_emb": [0.4, 0.5, 0.6],
                    },
                    {
                        "node_id": "D:GLIO",
                        "node_name": "glioblastoma",
                        "node_type": "disease",
                        "feat": "F",
                        "feat_emb": [7, 8, 9],
                        "desc": "GBM desc",
                        "desc_emb": [0.7, 0.8, 0.9],
                    },
                ]
                # Filter roughly by presence of token in expr
                keep = []
                if '"TP53"' in expr:
                    keep.append(rows[0])
                if '"EGFR"' in expr:
                    keep.append(rows[1])
                if '"glioblastoma"' in expr:
                    keep.append(rows[2])
                return keep

            if "node_index IN" in expr:
                # Return nodes/attrs required by _process_subgraph_data
                # (must include node_index to be dropped)
                return [
                    {
                        "node_index": 10,
                        "node_id": "G:TP53",
                        "node_name": "TP53",
                        "node_type": "gene_protein",
                        "desc": "TP53 desc",
                    },
                    {
                        "node_index": 11,
                        "node_id": "D:GLIO",
                        "node_name": "glioblastoma",
                        "node_type": "disease",
                        "desc": "GBM desc",
                    },
                ]

            if "triplet_index IN" in expr:
                return [
                    {
                        "triplet_index": 100,
                        "head_id": "G:TP53",
                        "tail_id": "D:GLIO",
                        "edge_type": "associates_with|evidence",
                    }
                ]

            # default: return empty list for unexpected expr
            return []

    class FakeManager:
        """fake of MilvusConnectionManager with async query method"""

        def __init__(self, cfg_db):
            """initialize with cfg_db"""
            self.cfg_db = cfg_db
            self.connected = False

        def ensure_connection(self):
            """ensure_connection sets connected True"""
            self.connected = True

        def test_connection(self):
            """test_connection always returns True"""
            return True

        def get_connection_info(self):
            """get_connection_info returns fixed dict"""
            return {"database": "primekg"}

        # Async Milvus-like helpers used by _query_milvus_collection_async
        async def async_query(self, params: QueryParams):
            """simulate async query returning rows based on QueryParams"""
            # Mirror Collection.query behavior for async path
            col = FakeCollection(params.collection_name)
            # Add one case where a group yields no rows to exercise empty-async branch
            # if 'node_name IN ["NOHIT"]' in expr:
            #     return []
            return col.query(params.expr, params.output_fields)

        async def async_get_collection_stats(self, name):
            """async get_collection_stats returns fixed num_entities"""
            del name
            # Used to compute num_nodes
            return {"num_entities": 1234}

    # Patch targets inside module under test

    mod = importlib.import_module(
        "..tools.milvus_multimodal_subgraph_extraction", package=__package__
    )
    monkeypatch.setattr(mod, "Collection", FakeCollection, raising=True)

    # Patch the ConnectionManager class used inside the tool
    # so that constructing it yields our fake.
    def fake_manager_ctor(cfg_db):
        """fake ctor returning FakeManager"""
        return FakeManager(cfg_db)

    # The tool imports MilvusConnectionManager from ..utils.database
    # We patch the symbol inside the tool module.
    monkeypatch.setattr(mod, "MilvusConnectionManager", fake_manager_ctor, raising=True)

    return SimpleNamespace(FakeCollection=FakeCollection, FakeManager=FakeManager)


@pytest.fixture
def fake_read_excel(monkeypatch):
    """Patch pandas.read_excel to return multiple sheets to exercise concat/rename logic."""

    def _fake_read_excel(path, sheet_name=None):
        """fake read_excel returning two sheets"""
        assert sheet_name is None
        del path
        # Two sheets; first has a hyphen in sheet-like node type to test
        # hyphen->underscore logic upstream
        return {
            "gene-protein": pd.DataFrame(
                {
                    "name": ["TP53", "EGFR"],
                    "node_type": ["gene/protein", "gene/protein"],
                }
            ),
            "disease": pd.DataFrame(
                {"name": ["glioblastoma"], "node_type": ["disease"]}
            ),
        }

    monkeypatch.setattr(pd, "read_excel", _fake_read_excel)
    return _fake_read_excel
>>>>>>> 265b10a9


@pytest.fixture
def base_state():
    """Minimal viable state; uploaded_files will be supplied per-test."""

    class Embedder:
        """embedder with fixed embed_query output"""

        def embed_query(self, text):
            """embed_query returns fixed embedding"""
            del text
            # vector with norm=3 → normalized = [1/3, 2/3, 2/3] when enabled
            return [1.0, 2.0, 2.0]

        def dummy(self):
            """extra public method to satisfy style"""
            return None
<<<<<<< HEAD

        mock_collection.side_effect = collection_side_effect

        # Mock MultimodalPCSTPruning
        mock_pcst_instance = MagicMock()
        mock_pcst_instance.extract_subgraph.return_value = {
            "nodes": pd.Series([1]),
            "edges": pd.Series([0]),
        }
        mock_pcst.return_value = mock_pcst_instance

        # Create config without vector_processing attribute
        cfg_no_vector_processing = MagicMock()
        cfg_no_vector_processing.cost_e = 1.0
        cfg_no_vector_processing.c_const = 1.0
        cfg_no_vector_processing.root = 0
        cfg_no_vector_processing.num_clusters = 1
        cfg_no_vector_processing.pruning = True
        cfg_no_vector_processing.verbosity_level = 0
        cfg_no_vector_processing.search_metric_type = "L2"
        cfg_no_vector_processing.node_colors_dict = {"gene/protein": "red"}
        # Remove vector_processing attribute to test the missing branch
        del cfg_no_vector_processing.vector_processing

        # Patch hydra.compose to return config without vector_processing
        with (
            patch(
                "aiagents4pharma.talk2knowledgegraphs.tools."
                "milvus_multimodal_subgraph_extraction.hydra.initialize"
            ),
            patch(
                "aiagents4pharma.talk2knowledgegraphs.tools."
                "milvus_multimodal_subgraph_extraction.hydra.compose"
            ) as mock_compose,
        ):
            mock_compose.return_value = MagicMock()
            mock_compose.return_value.app.frontend = self.cfg_db
            mock_compose.return_value.tools.multimodal_subgraph_extraction = (
                cfg_no_vector_processing
            )

            response = self.tool.invoke(
                input={
                    "prompt": self.prompt,
                    "tool_call_id": "subgraph_extraction_tool",
                    "state": self.state,
                    "arg_data": self.arg_data,
                }
=======

    return {
        "uploaded_files": [],
        "embedding_model": Embedder(),
        "dic_source_graph": [{"name": "PrimeKG"}],
        "topk_nodes": 5,
        "topk_edges": 10,
    }


def test_read_multimodal_files_empty(request):
    """test _read_multimodal_files returns empty DataFrame when no files present"""
    # Activate global patches used by the tool
    compose = request.getfixturevalue("fake_hydra")
    request.getfixturevalue("fake_pcst_and_fast")
    request.getfixturevalue("fake_milvus_and_manager")

    loader_factory = request.getfixturevalue("fake_loader_factory")
    base_state_val = request.getfixturevalue("base_state")

    tool = MultimodalSubgraphExtractionTool()
    loader = loader_factory.get_loader(tool)
    # ensure CPU path default ok
    loader.set(use_gpu=False, normalize_vectors=True, metric_type="COSINE")
    # cover small helper methods
    assert loader.ping() is True
    mod = importlib.import_module(
        "..tools.milvus_multimodal_subgraph_extraction", package=__package__
    )
    sysdet = mod.SystemDetector()
    assert sysdet.is_gpu() is False
    assert sysdet.info() == "cpu"
    # cover hydra helper methods
    cfg_all = compose("config")
    assert cfg_all.as_dict()["db"] == "primekg"
    assert cfg_all.marker2() is None
    # cover initialize + context helper
    ctx = mod.hydra.initialize()
    assert ctx.noop() is None
    # unexpected config path
    assert compose("unexpected") is None
    # tool cfg helper methods
    cfg_tool = compose("config", overrides=["x"]).tools.multimodal_subgraph_extraction
    assert "cost_e" in cfg_tool.as_dict()
    assert cfg_tool.name() == "cfgtool"
    # directly hit CfgToolA helpers defined in our installer
    cfg_a_cls = _configure_hydra_for_dynamic_tests(
        request.getfixturevalue("monkeypatch"), mod
    )
    assert cfg_a_cls().marker() is None
    assert cfg_a_cls().marker2() is None

    # No multimodal file -> empty DataFrame-like (len == 0)
    df = getattr(tool, "_read_multimodal_files")(base_state_val)
    assert len(df) == 0


def test_normalize_vector_toggle(request):
    """normalize_vector returns normalized or original based on loader setting"""
    request.getfixturevalue("fake_hydra")
    request.getfixturevalue("fake_pcst_and_fast")
    request.getfixturevalue("fake_milvus_and_manager")

    loader_factory = request.getfixturevalue("fake_loader_factory")
    tool = MultimodalSubgraphExtractionTool()
    loader = loader_factory.get_loader(tool)
    # exercise embedder extra method for coverage
    base_state_val = request.getfixturevalue("base_state")
    assert base_state_val["embedding_model"].dummy() is None

    v = [1.0, 2.0, 2.0]

    # With normalization
    loader.set(normalize_vectors=True)
    out = tool.normalize_vector(v)
    # norm = 3
    assert pytest.approx(out, rel=1e-6) == [1 / 3, 2 / 3, 2 / 3]

    # Without normalization
    loader.set(normalize_vectors=False)
    out2 = tool.normalize_vector(v)
    assert out2 == v


@pytest.mark.asyncio
async def test_run_async_happy_path(request):
    """async run with Excel file exercises most code paths"""
    request.getfixturevalue("fake_hydra")
    request.getfixturevalue("fake_pcst_and_fast")
    request.getfixturevalue("fake_milvus_and_manager")
    request.getfixturevalue("fake_read_excel")

    loader_factory = request.getfixturevalue("fake_loader_factory")
    base_state_val = request.getfixturevalue("base_state")
    # Prepare state with a multimodal Excel file
    state = dict(base_state_val)
    state["uploaded_files"] = [{"file_type": "multimodal", "file_path": "/fake.xlsx"}]

    tool = MultimodalSubgraphExtractionTool()
    loader = loader_factory.get_loader(tool)
    loader.set(normalize_vectors=True, metric_type="COSINE")

    # Execute async run
    cmd = await getattr(tool, "_run_async")(
        tool_call_id="tc-1",
        state=state,
        prompt="find gbm genes",
        arg_data=SimpleNamespace(extraction_name="E1"),
    )

    # Validate Command.update structure
    assert isinstance(cmd.update, dict)
    assert "dic_extracted_graph" in cmd.update
    deg = cmd.update["dic_extracted_graph"][0]
    assert deg["name"] == "E1"
    assert deg["graph_source"] == "PrimeKG"
    # graph_dict exists and has unified + per-query entries
    assert "graph_dict" in deg and "graph_text" in deg
    assert len(deg["graph_dict"]["name"]) >= 1
    # messages are present
    assert "messages" in cmd.update
    # selections were added to state during prepare_query (coloring step)
    # (cannot access mutated external state here, but the successful finish implies it)


@pytest.mark.asyncio
async def test_dynamic_metric_selection_paths(request):
    """
    Exercise both dynamic metric branches. Preseed `state["selections"]`
    because the prompt-only path won't populate it.
    """
    # Acquire fixtures and helpers
    request.getfixturevalue("fake_pcst_and_fast")
    request.getfixturevalue("fake_milvus_and_manager")
    loader_factory = request.getfixturevalue("fake_loader_factory")
    base_state_val = request.getfixturevalue("base_state")
    mod = importlib.import_module(
        "..tools.milvus_multimodal_subgraph_extraction", package=__package__
    )
    # configure hydra (no local for monkeypatch)
    _configure_hydra_for_dynamic_tests(request.getfixturevalue("monkeypatch"), mod)

    # ---- Run with dynamic_metrics=True (uses loader.metric_type) ----
    state = dict(base_state_val)
    # Preseed selections so _prepare_final_subgraph can color nodes
    state["selections"] = {"gene_protein": ["G:TP53"], "disease": ["D:GLIO"]}

    tool = MultimodalSubgraphExtractionTool()
    loader = loader_factory.get_loader(tool)
    loader.set(metric_type="COSINE")

    cmd = await getattr(tool, "_run_async")(
        tool_call_id="tc-A",
        state=state,
        prompt="only prompt",
        arg_data=SimpleNamespace(extraction_name="E-A"),
    )
    assert "dic_extracted_graph" in cmd.update
    # cover cfg helper methods for A
    assert (
        mod.hydra.compose(
            "config", overrides=["x"]
        ).tools.multimodal_subgraph_extraction.marker()
        is None
    )
    assert (
        mod.hydra.compose(
            "config", overrides=["x"]
        ).tools.multimodal_subgraph_extraction.marker2()
        is None
    )

    # ---- Run with dynamic_metrics=False (uses cfg.search_metric_type) ----
    state = dict(base_state_val)
    state["selections"] = {"gene_protein": ["G:TP53"], "disease": ["D:GLIO"]}

    tool = MultimodalSubgraphExtractionTool()
    loader = loader_factory.get_loader(tool)
    loader.set(metric_type="IP")

    cmd = await getattr(tool, "_run_async")(
        tool_call_id="tc-B",
        state=state,
        prompt="only prompt two",
        arg_data=SimpleNamespace(extraction_name="E-B"),
    )
    assert "dic_extracted_graph" in cmd.update
    # cover cfg helper methods for B
    assert (
        mod.hydra.compose(
            "config", overrides=["y"]
        ).tools.multimodal_subgraph_extraction.marker()
        is None
    )
    assert (
        mod.hydra.compose(
            "config", overrides=["y"]
        ).tools.multimodal_subgraph_extraction.marker2()
        is None
    )
    # db cfg helper methods
    assert mod.hydra.compose("config").marker() is None
    assert mod.hydra.compose("config").marker2() is None
    # unexpected compose path
    assert mod.hydra.compose("unexpected") is None


def test_run_sync_wrapper(request):
    """run the sync wrapper which calls the async path internally"""
    request.getfixturevalue("fake_hydra")
    request.getfixturevalue("fake_pcst_and_fast")
    request.getfixturevalue("fake_milvus_and_manager")

    loader_factory = request.getfixturevalue("fake_loader_factory")

    tool = MultimodalSubgraphExtractionTool()
    loader = loader_factory.get_loader(tool)
    loader.set(normalize_vectors=True)

    base_state_val = request.getfixturevalue("base_state")
    state = dict(base_state_val)
    # Preseed selections because this test uses prompt-only flow
    state["selections"] = {"gene_protein": ["G:TP53"], "disease": ["D:GLIO"]}

    cmd = getattr(tool, "_run")(
        tool_call_id="tc-sync",
        state=state,
        prompt="sync run",
        arg_data=SimpleNamespace(extraction_name="E-sync"),
    )
    assert "dic_extracted_graph" in cmd.update


def test_connection_error_raises_runtimeerror(request):
    """
    Make ensure_connection raise to exercise the error path in _run_async.
    """

    request.getfixturevalue("fake_hydra")
    request.getfixturevalue("fake_pcst_and_fast")
    request.getfixturevalue("fake_milvus_and_manager")
    base_state_val = request.getfixturevalue("base_state")
    mod = importlib.import_module(
        "..tools.milvus_multimodal_subgraph_extraction", package=__package__
    )

    class ExplodingManager:
        """exploding manager whose ensure_connection raises"""

        def __init__(self, cfg_db):
            """initialize with cfg_db"""
            self.cfg_db = cfg_db

        def ensure_connection(self):
            """ "ensure_connection always raises"""
            raise RuntimeError("nope")

        def info(self):
            """second public method for style compliance"""
            return "boom"

    # Patch manager ctor to explode
    monkeypatch = request.getfixturevalue("monkeypatch")
    monkeypatch.setattr(mod, "MilvusConnectionManager", ExplodingManager, raising=True)

    tool = MultimodalSubgraphExtractionTool()

    with pytest.raises(RuntimeError) as ei:
        asyncio.get_event_loop().run_until_complete(
            getattr(tool, "_run_async")(
                tool_call_id="tc-err",
                state=base_state_val,
                prompt="will fail",
                arg_data=SimpleNamespace(extraction_name="E-err"),
>>>>>>> 265b10a9
            )
        )
    assert "Cannot connect to Milvus database" in str(ei.value)
    # cover extra info() method on ExplodingManager
    assert ExplodingManager(None).info() == "boom"


def test_prepare_query_modalities_async_with_excel_grouping(request):
    """prepare_query_modalities_async with Excel file populates state['selections"""
    # Use the public async prep path via _run_async in another test,
    # but here directly target the helper to assert selections are added.
    request.getfixturevalue("fake_hydra")
    request.getfixturevalue("fake_pcst_and_fast")
    request.getfixturevalue("fake_milvus_and_manager")
    request.getfixturevalue("fake_read_excel")
    loader_factory = request.getfixturevalue("fake_loader_factory")
    base_state_val = request.getfixturevalue("base_state")

    tool = MultimodalSubgraphExtractionTool()
    loader = loader_factory.get_loader(tool)
    loader.set(normalize_vectors=False)

    # State with one Excel + one "nohit" row to exercise empty async result path
    state = dict(base_state_val)
    state["uploaded_files"] = [{"file_type": "multimodal", "file_path": "/fake.xlsx"}]

    # We also monkeypatch the async_query to return empty for a fabricated node

    mod = importlib.import_module(
        "..tools.milvus_multimodal_subgraph_extraction", package=__package__
    )
    # create a fake manager just to call the method
    mgr = mod.MilvusConnectionManager(mod.hydra.compose("config").utils.database.milvus)

    async def run():
        qdf = await getattr(tool, "_prepare_query_modalities_async")(
            prompt={"text": "query", "emb": [[0.1, 0.2, 0.3]]},
            state=state,
            cfg_db=mod.hydra.compose("config").utils.database.milvus,
            connection_manager=mgr,
        )
        # After reading excel and querying, selections should be set
        assert "selections" in state and isinstance(state["selections"], dict)
        # Prompt row appended
        pdf = getattr(qdf, "to_pandas", lambda: qdf)()
        assert any(pdf["node_type"] == "prompt")

    asyncio.get_event_loop().run_until_complete(run())


def test__query_milvus_collection_sync_casts_and_builds_expr(request):
    """query_milvus_collection builds expr and returns expected columns and types"""

    request.getfixturevalue("fake_milvus_and_manager")
    loader_factory = request.getfixturevalue("fake_loader_factory")
    tool = MultimodalSubgraphExtractionTool()
    loader = loader_factory.get_loader(tool)
    loader.set(normalize_vectors=False)  # doesn't matter for this test

    # Build a node_type_df exactly like the function expects
    node_type_df = pd.DataFrame({"q_node_name": ["TP53", "EGFR"]})

    # cfg_db only needs database_name
    cfg_db = SimpleNamespace(milvus_db=SimpleNamespace(database_name="primekg"))

    # Use a node_type containing '/' to exercise replace('/', '_')
    out_df = getattr(tool, "_query_milvus_collection")(
        "gene/protein", node_type_df, cfg_db
    )

    # Must have all columns in q_columns + 'use_description'
    expected_cols = [
        "node_id",
        "node_name",
        "node_type",
        "feat",
        "feat_emb",
        "desc",
        "desc_emb",
        "use_description",
    ]
    assert list(out_df.columns) == expected_cols

    # Returned rows are the two we asked for; embeddings must be floats
    assert set(out_df["node_name"]) == {"TP53", "EGFR"}
    for row in out_df.itertuples(index=False):
        assert all(isinstance(x, float) for x in row.feat_emb)
        assert all(isinstance(x, float) for x in row.desc_emb)

    # 'use_description' is forced False in this path
    assert not out_df["use_description"].astype(bool).any()
    # exercise FakeCollection default branch (unexpected expr)
    mod = importlib.import_module(
        "..tools.milvus_multimodal_subgraph_extraction", package=__package__
    )
    assert mod.Collection("nodes").query("unexpected expr", []) == []


<<<<<<< HEAD
        # Verify the test completed successfully
        self.assertEqual(response.update["messages"][-1].tool_call_id, "subgraph_extraction_tool")

        # Test the collection_side_effect with unknown name for final test
        result = collection_side_effect("final_unknown_collection")
        self.assertIsNone(result)

        # Test the collection_side_effect with unknown name
        result = collection_side_effect("unknown_collection")
        self.assertIsNone(result)

    @patch(
        "aiagents4pharma.talk2knowledgegraphs.tools."
        "milvus_multimodal_subgraph_extraction.Collection"
    )
    @patch(
        "aiagents4pharma.talk2knowledgegraphs.tools."
        "milvus_multimodal_subgraph_extraction.MultimodalPCSTPruning"
    )
    @patch("pymilvus.connections")
    def test_extract_multimodal_subgraph_dynamic_metrics_disabled(
        self, mock_connections, mock_pcst, mock_collection
    ):
        """Test when dynamic_metrics is disabled."""
        # Mock Milvus connection utilities
        mock_connections.has_connection.return_value = True

        self.state["uploaded_files"] = []
        self.state["embedding_model"].embed_query.return_value = [0.1, 0.2, 0.3]
        self.state["selections"] = {}

        # Mock Collection for nodes and edges
        colls = {}
        colls["nodes"] = MagicMock()
        colls["nodes"].query.return_value = [
            {
                "node_index": 0,
                "node_id": "id1",
                "node_name": "JAK1",
                "node_type": "gene/protein",
                "feat": "featA",
                "feat_emb": [0.1, 0.2, 0.3],
                "desc": "descA",
                "desc_emb": [0.1, 0.2, 0.3],
            }
=======
def test__prepare_query_modalities_sync_with_multimodal_grouping(request):
    """pepare_query_modalities with multimodal file populates state['selections']"""

    request.getfixturevalue("fake_milvus_and_manager")
    loader_factory = request.getfixturevalue("fake_loader_factory")
    base_state_val = request.getfixturevalue("base_state")

    tool = MultimodalSubgraphExtractionTool()
    loader = loader_factory.get_loader(tool)
    loader.set(normalize_vectors=False)

    # Force _read_multimodal_files to return grouped rows across 2 types.
    multimodal_df = pd.DataFrame(
        {
            "q_node_type": ["gene_protein", "gene_protein", "disease"],
            "q_node_name": ["TP53", "EGFR", "glioblastoma"],
        }
    )
    monkeypatch = request.getfixturevalue("monkeypatch")
    monkeypatch.setattr(
        tool, "_read_multimodal_files", lambda state: multimodal_df, raising=True
    )

    # cfg_db minimal
    cfg_db = SimpleNamespace(milvus_db=SimpleNamespace(database_name="primekg"))

    # prompt dict expected by the function
    prompt = {"text": "user text", "emb": [[0.1, 0.2, 0.3]]}

    # run sync helper (NOT the async one)
    qdf = getattr(tool, "_prepare_query_modalities")(prompt, base_state_val, cfg_db)

    # 1) It should have appended the prompt row with node_type='prompt' and use_description=True
    pdf = getattr(qdf, "to_pandas", lambda: qdf)()
    assert "prompt" in set(pdf["node_type"])
    # last row is the appended prompt row (per implementation)
    last = pdf.iloc[-1]
    assert last["node_type"] == "prompt"
    # avoid identity comparison with numpy.bool_
    assert bool(last["use_description"])  # was: `is True`

    # 2) Prior rows are from Milvus queries; ensure they exist and carry use_description=False
    non_prompt = pdf[pdf["node_type"] != "prompt"]
    assert not non_prompt.empty
    assert not non_prompt["use_description"].astype(bool).any()
    # We expect at least TP53/EGFR/glioblastoma present from our FakeCollection
    assert {"TP53", "EGFR", "glioblastoma"}.issubset(set(non_prompt["node_name"]))

    # 3) The function must have populated state['selections'] grouped by node_type
    assert "selections" in base_state_val and isinstance(
        base_state_val["selections"], dict
    )
    # Sanity: keys align with node types returned by queries
    assert (
        "gene_protein" in base_state_val["selections"]
        or "gene/protein" in base_state_val["selections"]
    )
    assert "disease" in base_state_val["selections"]
    # And the IDs collected are the ones FakeCollection returns
    collected_ids = set(sum(base_state_val["selections"].values(), []))
    assert {"G:TP53", "G:EGFR", "D:GLIO"}.issubset(collected_ids)


def test__prepare_query_modalities_sync_prompt_only_branch(request):
    """run the prompt-only branch of _prepare_query_modalities"""
    loader_factory = request.getfixturevalue("fake_loader_factory")
    base_state_val = request.getfixturevalue("base_state")
    tool = MultimodalSubgraphExtractionTool()
    loader_factory.get_loader(tool).set(normalize_vectors=False)

    # Force empty multimodal_df → else: query_df = prompt_df
    empty_df = pd.DataFrame(columns=["q_node_type", "q_node_name"])
    monkeypatch = request.getfixturevalue("monkeypatch")
    monkeypatch.setattr(
        tool, "_read_multimodal_files", lambda state: empty_df, raising=True
    )

    # Flat vector (common case), but function should handle either flat or nested
    expected_emb = [0.1, 0.2, 0.3]
    qdf = getattr(tool, "_prepare_query_modalities")(
        {"text": "only prompt", "emb": expected_emb},
        base_state_val,
        SimpleNamespace(milvus_db=SimpleNamespace(database_name="primekg")),
    )
    pdf = getattr(qdf, "to_pandas", lambda: qdf)()

    # All rows should be prompt rows with use_description True
    assert set(pdf["node_type"]) == {"prompt"}
    assert pdf["use_description"].map(bool).all()

    # Coerce to flat list of floats and compare numerically
    def coerce_elem(x):
        inner = (
            x[0]
            if isinstance(x, (list, tuple)) and x and isinstance(x[0], (list, tuple))
            else x
        )
        return [
            float(v) for v in (inner if isinstance(inner, (list, tuple)) else [inner])
>>>>>>> 265b10a9
        ]

<<<<<<< HEAD
        colls["edges"] = MagicMock()
        colls["edges"].query.return_value = [
            {
                "triplet_index": 0,
                "head_id": "id1",
                "tail_id": "id2",
                "edge_type": "gene/protein,ppi,gene/protein",
            }
=======
    flat_vals = [f for elem in pdf["feat_emb"].tolist() for f in coerce_elem(elem)]
    assert len(flat_vals) == len(expected_emb)
    for a, b in zip(flat_vals, expected_emb):
        assert math.isclose(a, b, rel_tol=1e-9)


@pytest.mark.asyncio
async def test__prepare_query_modalities_async_single_task_branch(request):
    """prepare_query_modalities_async with single group exercises single-task path"""
    request.getfixturevalue("fake_milvus_and_manager")
    request.getfixturevalue("fake_hydra")
    loader_factory = request.getfixturevalue("fake_loader_factory")
    base_state_val = request.getfixturevalue("base_state")

    tool = MultimodalSubgraphExtractionTool()
    loader_factory.get_loader(tool).set(normalize_vectors=False)

    # exactly one node type → len(tasks) == 1 → query_results = [await tasks[0]]
    single_group_df = pd.DataFrame(
        {"q_node_type": ["gene_protein"], "q_node_name": ["TP53"]}
    )
    monkeypatch = request.getfixturevalue("monkeypatch")
    monkeypatch.setattr(
        tool, "_read_multimodal_files", lambda state: single_group_df, raising=True
    )

    mod = importlib.import_module(
        "..tools.milvus_multimodal_subgraph_extraction", package=__package__
    )
    cfg_db = mod.hydra.compose("config").utils.database.milvus
    manager = mod.MilvusConnectionManager(cfg_db)

    prompt = {"text": "p", "emb": [[0.1, 0.2, 0.3]]}
    qdf = await getattr(tool, "_prepare_query_modalities_async")(
        prompt, base_state_val, cfg_db, manager
    )

    pdf = getattr(qdf, "to_pandas", lambda: qdf)()
    # it should contain both the TP53 row (from Milvus) and the appended prompt row
    assert "TP53" in set(pdf["node_name"])
    assert "prompt" in set(pdf["node_type"])


def test__perform_subgraph_extraction_sync_unifies_nodes_edges(request):
    """perform_subgraph_extraction sync path unifies nodes/edges across multiple queries"""
    # Patch MultimodalPCSTPruning to implement .extract_subgraph for sync path

    loader_factory = request.getfixturevalue("fake_loader_factory")
    base_state_val = request.getfixturevalue("base_state")
    monkeypatch = request.getfixturevalue("monkeypatch")
    mod = importlib.import_module(
        "..tools.milvus_multimodal_subgraph_extraction", package=__package__
    )

    call_counter = {"i": 0}

    class FakePCSTSync:
        """fake of MultimodalPCSTPruning with extract_subgraph method"""

        def __init__(self, **kwargs):
            """init with kwargs; ignore them"""
            self._seen = bool(kwargs)

        def extract_subgraph(self, desc_emb, feat_emb, node_type, cfg_db):
            """extract_subgraph returns different subgraphs per call"""
            # Return different subgraphs across calls to exercise union/unique
            del desc_emb, feat_emb, node_type, cfg_db
            call_counter["i"] += 1
            if call_counter["i"] == 1:
                return {"nodes": np.array([10, 11]), "edges": np.array([100])}
            return {"nodes": np.array([11, 12]), "edges": np.array([101])}

        def marker(self):
            """extra public method to satisfy style"""
            return None

    monkeypatch.setattr(mod, "MultimodalPCSTPruning", FakePCSTSync, raising=True)

    # Build a query_df with two rows (will yield two subgraphs)
    tool = MultimodalSubgraphExtractionTool()
    loader = loader_factory.get_loader(tool)
    loader.set(normalize_vectors=False)
    # cover marker method
    assert FakePCSTSync().marker() is None

    query_df = loader.df.dataframe(
        [
            {
                "node_id": "u1",
                "node_name": "Q1",
                "node_type": "gene_protein",
                "feat": "f",
                "feat_emb": [[0.1]],
                "desc": "d",
                "desc_emb": [[0.1]],
                "use_description": False,
            },
            {
                "node_id": "u2",
                "node_name": "Q2",
                "node_type": "disease",
                "feat": "f",
                "feat_emb": [[0.2]],
                "desc": "d",
                "desc_emb": [[0.2]],
                "use_description": True,
            },
>>>>>>> 265b10a9
        ]
    )

    # Run extraction with minimal cfg and cfg_db, build pdf directly
    pdf_obj = getattr(
        tool,
        "_perform_subgraph_extraction",
    )(
        dict(base_state_val),
        SimpleNamespace(
            cost_e=1.0,
            c_const=0.5,
            root=-1,
            num_clusters=1,
            pruning="strong",
            verbosity_level=0,
            vector_processing=SimpleNamespace(dynamic_metrics=True),
            search_metric_type=None,
        ),
        SimpleNamespace(milvus_db=SimpleNamespace(database_name="primekg")),
        query_df,
    )
    pdf = getattr(pdf_obj, "to_pandas", lambda: pdf_obj)()

    # first row is Unified Subgraph with unioned nodes/edges
    unified = pdf.iloc[0]
    assert unified["name"] == "Unified Subgraph"
    assert set(unified["nodes"]) == {10, 11, 12}
    assert set(unified["edges"]) == {100, 101}

    # subsequent rows correspond to Q1 and Q2
    names = list(pdf["name"])
    assert "Q1" in names and "Q2" in names


def test__prepare_final_subgraph_defaults_black_when_no_colors(request):
    """prepare_final_subgraph colors nodes black when no selections/colors present"""
    # Prepare a minimal subgraph DataFrame
    request.getfixturevalue("fake_milvus_and_manager")
    loader_factory = request.getfixturevalue("fake_loader_factory")
    tool = MultimodalSubgraphExtractionTool()
    loader_factory.get_loader(tool).set(normalize_vectors=False)

    subgraphs_df = tool.loader.df.dataframe(
        [("Unified Subgraph", [10, 11], [100])],
        columns=["name", "nodes", "edges"],
    )

    # cfg_db required by Collection names; selections empty → color_df empty
    cfg_db = SimpleNamespace(
        milvus_db=SimpleNamespace(database_name="primekg"),
        node_colors_dict={"gene_protein": "red", "disease": "blue"},
    )
    state = {"selections": {}}  # IMPORTANT: key exists but empty → triggers else: black

    graph_dict = getattr(tool, "_prepare_final_subgraph")(state, subgraphs_df, cfg_db)

    # Inspect colors on returned nodes; all should be black
    nodes_list = graph_dict["nodes"][0]  # first (and only) graph's nodes list
    assert len(nodes_list) > 0
    for _node_id, attrs in nodes_list:
        assert attrs["color"] == "black"


@pytest.mark.asyncio
async def test__perform_subgraph_extraction_async_no_vector_processing_branch(request):
    """perform_subgraph_extraction async path with no vector_processing exercises else: branch"""
    request.getfixturevalue("fake_milvus_and_manager")
    loader_factory = request.getfixturevalue("fake_loader_factory")
    base_state_val = request.getfixturevalue("base_state")
    tool = MultimodalSubgraphExtractionTool()
    loader_factory.get_loader(tool).set(normalize_vectors=False)

    # Make _extract_single_subgraph_async return a fixed subgraph so we avoid PCST internals
    async def _fake_extract(pcst_instance, query_row, cfg_db, manager):
        """fake _extract_single_subgraph_async returning fixed subgraph"""
        del pcst_instance, query_row, cfg_db, manager
        return {"nodes": np.array([10]), "edges": np.array([100])}

    monkeypatch = request.getfixturevalue("monkeypatch")
    monkeypatch.setattr(
        tool, "_extract_single_subgraph_async", _fake_extract, raising=True
    )

    # Build a one-row query_df
    qdf = tool.loader.df.dataframe(
        [
            {
                "node_id": "u",
                "node_name": "Q",
                "node_type": "prompt",
                "feat": "f",
                "feat_emb": [[0.1]],
                "desc": "d",
                "desc_emb": [[0.1]],
                "use_description": True,
            }
        ]
    )

    # cfg WITHOUT vector_processing attribute → triggers the else: dynamic_metrics_enabled = False
    cfg = SimpleNamespace(
        cost_e=1.0,
        c_const=0.5,
        root=-1,
        num_clusters=1,
        pruning="strong",
        verbosity_level=0,
        # no vector_processing here
        search_metric_type="COSINE",
    )
    cfg_db = SimpleNamespace(milvus_db=SimpleNamespace(database_name="primekg"))

    mod = importlib.import_module(
        "..tools.milvus_multimodal_subgraph_extraction", package=__package__
    )
    manager = mod.MilvusConnectionManager(cfg_db)  # this uses your FakeManager

    out = await getattr(tool, "_perform_subgraph_extraction_async")(
        ExtractionParams(
            state=base_state_val,
            cfg=cfg,
            cfg_db=cfg_db,
            query_df=qdf,
            connection_manager=manager,
        )
    )
    pdf = getattr(out, "to_pandas", lambda: out)()
    assert "Unified Subgraph" in set(pdf["name"])


def test_sync_uses_cfg_metric_when_no_vp(request):
    """perform_subgraph_extraction sync path uses cfg.search_metric_type
    when no vector_processing
    """
    # Patch MultimodalPCSTPruning to capture metric_type passed in (line 412 path)
    loader_factory = request.getfixturevalue("fake_loader_factory")
    base_state_val = request.getfixturevalue("base_state")
    monkeypatch = request.getfixturevalue("monkeypatch")
    mod = importlib.import_module(
        "..tools.milvus_multimodal_subgraph_extraction", package=__package__
    )

    captured_metric_types = []

    class FakePCSTSync:
        """fake of MultimodalPCSTPruning capturing metric_type in ctor"""

        def __init__(self, **kwargs):
            """init capturing metric_type"""
            # Capture the metric_type used by the business logic
            captured_metric_types.append(kwargs.get("metric_type"))

        def extract_subgraph(self, desc_emb, feat_emb, node_type, cfg_db):
            """extract_subgraph returns minimal subgraph"""
            # Minimal valid return for the sync path
            del desc_emb, feat_emb, node_type, cfg_db
            return {"nodes": np.array([10]), "edges": np.array([100])}

        def marker(self):
            """extra public method to satisfy style"""
            return None
<<<<<<< HEAD

        mock_collection.side_effect = collection_side_effect

        # Mock MultimodalPCSTPruning
        mock_pcst_instance = MagicMock()
        mock_pcst_instance.extract_subgraph.return_value = {
            "nodes": pd.Series([1]),
            "edges": pd.Series([0]),
        }
        mock_pcst.return_value = mock_pcst_instance

        # Create config with dynamic_metrics disabled
        cfg_dynamic_disabled = MagicMock()
        cfg_dynamic_disabled.cost_e = 1.0
        cfg_dynamic_disabled.c_const = 1.0
        cfg_dynamic_disabled.root = 0
        cfg_dynamic_disabled.num_clusters = 1
        cfg_dynamic_disabled.pruning = True
        cfg_dynamic_disabled.verbosity_level = 0
        cfg_dynamic_disabled.search_metric_type = "L2"
        cfg_dynamic_disabled.node_colors_dict = {"gene/protein": "red"}
        # Set dynamic_metrics to False
        cfg_dynamic_disabled.vector_processing = MagicMock()
        cfg_dynamic_disabled.vector_processing.dynamic_metrics = False

        # Patch hydra.compose to return config with dynamic_metrics disabled
        with (
            patch(
                "aiagents4pharma.talk2knowledgegraphs.tools."
                "milvus_multimodal_subgraph_extraction.hydra.initialize"
            ),
            patch(
                "aiagents4pharma.talk2knowledgegraphs.tools."
                "milvus_multimodal_subgraph_extraction.hydra.compose"
            ) as mock_compose,
        ):
            mock_compose.return_value = MagicMock()
            mock_compose.return_value.app.frontend = self.cfg_db
            mock_compose.return_value.tools.multimodal_subgraph_extraction = cfg_dynamic_disabled

            response = self.tool.invoke(
                input={
                    "prompt": self.prompt,
                    "tool_call_id": "subgraph_extraction_tool",
                    "state": self.state,
                    "arg_data": self.arg_data,
                }
            )
=======

    monkeypatch.setattr(mod, "MultimodalPCSTPruning", FakePCSTSync, raising=True)

    # Instantiate tool and ensure loader.metric_type is different from cfg.search_metric_type
    tool = MultimodalSubgraphExtractionTool()
    loader = loader_factory.get_loader(tool)
    loader.set(metric_type="COSINE")  # should NOT be used in this test

    # Build a single-row query_df to hit the loop once
    query_df = loader.df.dataframe(
        [
            {
                "node_id": "u1",
                "node_name": "Q1",
                "node_type": "gene_protein",
                "feat": "f",
                "feat_emb": [[0.1]],
                "desc": "d",
                "desc_emb": [[0.1]],
                "use_description": True,
            }
        ]
    )

    cfg = SimpleNamespace(
        cost_e=1.0,
        c_const=0.5,
        root=-1,
        num_clusters=1,
        pruning="strong",
        verbosity_level=0,
        search_metric_type="IP",  # expect this to be used
    )

    cfg_db = SimpleNamespace(milvus_db=SimpleNamespace(database_name="primekg"))
    state = dict(base_state_val)
>>>>>>> 265b10a9

    # Run the sync extraction
    _ = getattr(tool, "_perform_subgraph_extraction")(state, cfg, cfg_db, query_df)

    # Assert business logic picked cfg.search_metric_type, not loader.metric_type
    assert captured_metric_types, "PCST was not constructed"
    assert captured_metric_types[-1] == "IP"
    # cover marker method without affecting earlier assertion
    assert FakePCSTSync().marker() is None<|MERGE_RESOLUTION|>--- conflicted
+++ resolved
@@ -4,313 +4,6 @@
 
 import asyncio
 import importlib
-<<<<<<< HEAD
-import unittest
-from unittest.mock import MagicMock, patch
-
-import numpy as np
-import pandas as pd
-
-from ..tools.milvus_multimodal_subgraph_extraction import MultimodalSubgraphExtractionTool
-
-
-class TestMultimodalSubgraphExtractionTool(unittest.TestCase):
-    """
-    Test cases for MultimodalSubgraphExtractionTool (Milvus)
-    """
-
-    def setUp(self):
-        self.tool = MultimodalSubgraphExtractionTool()
-        self.state = {
-            "uploaded_files": [],
-            "embedding_model": MagicMock(),
-            "topk_nodes": 5,
-            "topk_edges": 5,
-            "dic_source_graph": [{"name": "TestGraph"}],
-        }
-        self.prompt = "Find subgraph for test"
-        self.arg_data = {"extraction_name": "subkg_12345"}
-        self.cfg_db = MagicMock()
-        self.cfg_db.milvus_db.database_name = "testdb"
-        self.cfg_db.milvus_db.alias = "default"
-        self.cfg = MagicMock()
-        self.cfg.cost_e = 1.0
-        self.cfg.c_const = 1.0
-        self.cfg.root = 0
-        self.cfg.num_clusters = 1
-        self.cfg.pruning = True
-        self.cfg.verbosity_level = 0
-        self.cfg.search_metric_type = "L2"
-        self.cfg.node_colors_dict = {"gene/protein": "red"}
-
-    @patch(
-        "aiagents4pharma.talk2knowledgegraphs.tools."
-        "milvus_multimodal_subgraph_extraction.Collection"
-    )
-    @patch(
-        "aiagents4pharma.talk2knowledgegraphs.tools."
-        "milvus_multimodal_subgraph_extraction.MultimodalPCSTPruning"
-    )
-    @patch("pymilvus.connections")
-    def test_extract_multimodal_subgraph_wo_doc(self, mock_connections, mock_pcst, mock_collection):
-        """
-        Test the multimodal subgraph extraction tool for only text as modality.
-        """
-
-        # Mock Milvus connection utilities
-        mock_connections.has_connection.return_value = True
-
-        # No uploaded_files (no doc)
-        self.state["uploaded_files"] = []
-        self.state["embedding_model"].embed_query.return_value = [0.1, 0.2, 0.3]
-        self.state["selections"] = {}
-
-        # Mock Collection for nodes and edges
-        colls = {}
-        colls["nodes"] = MagicMock()
-        colls["nodes"] = MagicMock()
-        colls["nodes"].query.return_value = [
-            {
-                "node_index": 0,
-                "node_id": "id1",
-                "node_name": "JAK1",
-                "node_type": "gene/protein",
-                "feat": "featA",
-                "feat_emb": [0.1, 0.2, 0.3],
-                "desc": "descA",
-                "desc_emb": [0.1, 0.2, 0.3],
-            },
-            {
-                "node_index": 1,
-                "node_id": "id2",
-                "node_name": "JAK2",
-                "node_type": "gene/protein",
-                "feat": "featB",
-                "feat_emb": [0.4, 0.5, 0.6],
-                "desc": "descB",
-                "desc_emb": [0.4, 0.5, 0.6],
-            },
-        ]
-        colls["nodes"].load.return_value = None
-
-        colls["edges"] = MagicMock()
-        colls["edges"].query.return_value = [
-            {
-                "triplet_index": 0,
-                "head_id": "id1",
-                "head_index": 0,
-                "tail_id": "id2",
-                "tail_index": 1,
-                "edge_type": "gene/protein,ppi,gene/protein",
-                "display_relation": "ppi",
-                "feat": "featC",
-                "feat_emb": [0.7, 0.8, 0.9],
-            }
-        ]
-        colls["edges"].load.return_value = None
-
-        def collection_side_effect(name):
-            """
-            Mock side effect for Collection to return nodes or edges based on name.
-            """
-            if "nodes" in name:
-                return colls["nodes"]
-            if "edges" in name:
-                return colls["edges"]
-            return None
-
-        mock_collection.side_effect = collection_side_effect
-
-        # Mock MultimodalPCSTPruning
-        mock_pcst_instance = MagicMock()
-        mock_pcst_instance.extract_subgraph.return_value = {
-            "nodes": pd.Series([1, 2]),
-            "edges": pd.Series([0]),
-        }
-        mock_pcst.return_value = mock_pcst_instance
-
-        # Patch hydra.compose to return config objects
-        with (
-            patch(
-                "aiagents4pharma.talk2knowledgegraphs.tools."
-                "milvus_multimodal_subgraph_extraction.hydra.initialize"
-            ),
-            patch(
-                "aiagents4pharma.talk2knowledgegraphs.tools."
-                "milvus_multimodal_subgraph_extraction.hydra.compose"
-            ) as mock_compose,
-        ):
-            mock_compose.return_value = MagicMock()
-            mock_compose.return_value.app.frontend = self.cfg_db
-            mock_compose.return_value.tools.multimodal_subgraph_extraction = self.cfg
-
-            response = self.tool.invoke(
-                input={
-                    "prompt": self.prompt,
-                    "tool_call_id": "subgraph_extraction_tool",
-                    "state": self.state,
-                    "arg_data": self.arg_data,
-                }
-            )
-
-        # Check tool message
-        self.assertEqual(response.update["messages"][-1].tool_call_id, "subgraph_extraction_tool")
-
-        # Check extracted subgraph dictionary
-        dic_extracted_graph = response.update["dic_extracted_graph"][0]
-        self.assertIsInstance(dic_extracted_graph, dict)
-        self.assertEqual(dic_extracted_graph["name"], self.arg_data["extraction_name"])
-        self.assertEqual(dic_extracted_graph["graph_source"], "TestGraph")
-        self.assertEqual(dic_extracted_graph["topk_nodes"], 5)
-        self.assertEqual(dic_extracted_graph["topk_edges"], 5)
-        self.assertIsInstance(dic_extracted_graph["graph_dict"], dict)
-        self.assertGreater(len(dic_extracted_graph["graph_dict"]["nodes"]), 0)
-        self.assertGreater(len(dic_extracted_graph["graph_dict"]["edges"]), 0)
-        self.assertIsInstance(dic_extracted_graph["graph_text"], str)
-        # Check if the nodes are in the graph_text
-        self.assertTrue(
-            all(
-                n[0] in dic_extracted_graph["graph_text"].replace('"', "")
-                for subgraph_nodes in dic_extracted_graph["graph_dict"]["nodes"]
-                for n in subgraph_nodes
-            )
-        )
-        # Check if the edges are in the graph_text
-        self.assertTrue(
-            all(
-                ",".join([str(e[0])] + str(e[2]["label"][0]).split(",") + [str(e[1])])
-                in dic_extracted_graph["graph_text"]
-                .replace('"', "")
-                .replace("[", "")
-                .replace("]", "")
-                .replace("'", "")
-                for subgraph_edges in dic_extracted_graph["graph_dict"]["edges"]
-                for e in subgraph_edges
-            )
-        )
-
-        # Another test for unknown collection
-        result = collection_side_effect("unknown")
-        self.assertIsNone(result)
-
-    @patch(
-        "aiagents4pharma.talk2knowledgegraphs.tools."
-        "milvus_multimodal_subgraph_extraction.Collection"
-    )
-    @patch(
-        "aiagents4pharma.talk2knowledgegraphs.tools."
-        "milvus_multimodal_subgraph_extraction.pd.read_excel"
-    )
-    @patch(
-        "aiagents4pharma.talk2knowledgegraphs.tools."
-        "milvus_multimodal_subgraph_extraction.MultimodalPCSTPruning"
-    )
-    @patch("pymilvus.connections")
-    def test_extract_multimodal_subgraph_w_doc(
-        self, mock_connections, mock_pcst, mock_read_excel, mock_collection
-    ):
-        """
-        Test the multimodal subgraph extraction tool for text as modality, plus genes.
-        """
-        # Mock Milvus connection utilities
-        mock_connections.has_connection.return_value = True
-
-        # With uploaded_files (with doc)
-        self.state["uploaded_files"] = [{"file_type": "multimodal", "file_path": "dummy.xlsx"}]
-        self.state["embedding_model"].embed_query.return_value = [0.1, 0.2, 0.3]
-        self.state["selections"] = {"gene/protein": ["JAK1", "JAK2"]}
-
-        # Mock pd.read_excel to return a dict of DataFrames
-        df = pd.DataFrame({"name": ["JAK1", "JAK2"], "node_type": ["gene/protein", "gene/protein"]})
-        mock_read_excel.return_value = {"gene/protein": df}
-
-        # Mock Collection for nodes and edges
-        colls = {}
-        colls["nodes"] = MagicMock()
-        colls["nodes"] = MagicMock()
-        colls["nodes"].query.return_value = [
-            {
-                "node_index": 0,
-                "node_id": "id1",
-                "node_name": "JAK1",
-                "node_type": "gene/protein",
-                "feat": "featA",
-                "feat_emb": [0.1, 0.2, 0.3],
-                "desc": "descA",
-                "desc_emb": [0.1, 0.2, 0.3],
-            },
-            {
-                "node_index": 1,
-                "node_id": "id2",
-                "node_name": "JAK2",
-                "node_type": "gene/protein",
-                "feat": "featB",
-                "feat_emb": [0.4, 0.5, 0.6],
-                "desc": "descB",
-                "desc_emb": [0.4, 0.5, 0.6],
-            },
-        ]
-        colls["nodes"].load.return_value = None
-
-        colls["edges"] = MagicMock()
-        colls["edges"].query.return_value = [
-            {
-                "triplet_index": 0,
-                "head_id": "id1",
-                "head_index": 0,
-                "tail_id": "id2",
-                "tail_index": 1,
-                "edge_type": "gene/protein,ppi,gene/protein",
-                "display_relation": "ppi",
-                "feat": "featC",
-                "feat_emb": [0.7, 0.8, 0.9],
-            }
-        ]
-        colls["edges"].load.return_value = None
-
-        def collection_side_effect(name):
-            """
-            Mock side effect for Collection to return nodes or edges based on name.
-            """
-            if "nodes" in name:
-                return colls["nodes"]
-            if "edges" in name:
-                return colls["edges"]
-            return None
-
-        mock_collection.side_effect = collection_side_effect
-
-        # Mock MultimodalPCSTPruning
-        mock_pcst_instance = MagicMock()
-        mock_pcst_instance.extract_subgraph.return_value = {
-            "nodes": pd.Series([1, 2]),
-            "edges": pd.Series([0]),
-        }
-        mock_pcst.return_value = mock_pcst_instance
-
-        # Patch hydra.compose to return config objects
-        with (
-            patch(
-                "aiagents4pharma.talk2knowledgegraphs.tools."
-                "milvus_multimodal_subgraph_extraction.hydra.initialize"
-            ),
-            patch(
-                "aiagents4pharma.talk2knowledgegraphs.tools."
-                "milvus_multimodal_subgraph_extraction.hydra.compose"
-            ) as mock_compose,
-        ):
-            mock_compose.return_value = MagicMock()
-            mock_compose.return_value.app.frontend = self.cfg_db
-            mock_compose.return_value.tools.multimodal_subgraph_extraction = self.cfg
-
-            response = self.tool.invoke(
-                input={
-                    "prompt": self.prompt,
-                    "tool_call_id": "subgraph_extraction_tool",
-                    "state": self.state,
-                    "arg_data": self.arg_data,
-                }
-=======
 import math
 import types
 from types import SimpleNamespace
@@ -320,8 +13,8 @@
 import pytest
 
 from ..tools.milvus_multimodal_subgraph_extraction import (
+    ExtractionParams,
     MultimodalSubgraphExtractionTool,
-    ExtractionParams,
 )
 from ..utils.database.milvus_connection_manager import QueryParams
 
@@ -416,267 +109,15 @@
             calls["i"] += 1
             if calls["i"] == 1:
                 return types.SimpleNamespace(
-                    tools=types.SimpleNamespace(
-                        multimodal_subgraph_extraction=CfgToolA()
-                    )
+                    tools=types.SimpleNamespace(multimodal_subgraph_extraction=CfgToolA())
                 )
             return types.SimpleNamespace(
                 tools=types.SimpleNamespace(multimodal_subgraph_extraction=CfgToolB())
->>>>>>> 265b10a9
             )
         if config_name == "config":
             return CfgAll()
         return None
 
-<<<<<<< HEAD
-        # Check tool message
-        self.assertEqual(response.update["messages"][-1].tool_call_id, "subgraph_extraction_tool")
-
-        # Check extracted subgraph dictionary
-        dic_extracted_graph = response.update["dic_extracted_graph"][0]
-        self.assertIsInstance(dic_extracted_graph, dict)
-        self.assertEqual(dic_extracted_graph["name"], self.arg_data["extraction_name"])
-        self.assertEqual(dic_extracted_graph["graph_source"], "TestGraph")
-        self.assertEqual(dic_extracted_graph["topk_nodes"], 5)
-        self.assertEqual(dic_extracted_graph["topk_edges"], 5)
-        self.assertIsInstance(dic_extracted_graph["graph_dict"], dict)
-        self.assertGreater(len(dic_extracted_graph["graph_dict"]["nodes"]), 0)
-        self.assertGreater(len(dic_extracted_graph["graph_dict"]["edges"]), 0)
-        self.assertIsInstance(dic_extracted_graph["graph_text"], str)
-        # Check if the nodes are in the graph_text
-        self.assertTrue(
-            all(
-                n[0] in dic_extracted_graph["graph_text"].replace('"', "")
-                for subgraph_nodes in dic_extracted_graph["graph_dict"]["nodes"]
-                for n in subgraph_nodes
-            )
-        )
-        # Check if the edges are in the graph_text
-        self.assertTrue(
-            all(
-                ",".join([str(e[0])] + str(e[2]["label"][0]).split(",") + [str(e[1])])
-                in dic_extracted_graph["graph_text"]
-                .replace('"', "")
-                .replace("[", "")
-                .replace("]", "")
-                .replace("'", "")
-                for subgraph_edges in dic_extracted_graph["graph_dict"]["edges"]
-                for e in subgraph_edges
-            )
-        )
-
-        # Another test for unknown collection
-        result = collection_side_effect("unknown")
-        self.assertIsNone(result)
-
-    def test_extract_multimodal_subgraph_wo_doc_gpu(self):
-        """
-        Test the multimodal subgraph extraction tool for only text as modality,
-        simulating GPU (cudf/cupy) environment.
-        """
-        module_name = (
-            "aiagents4pharma.talk2knowledgegraphs.tools." + "milvus_multimodal_subgraph_extraction"
-        )
-        with patch.dict("sys.modules", {"cupy": np, "cudf": pd}):
-            mod = importlib.reload(importlib.import_module(module_name))
-            # Patch Collection and MultimodalPCSTPruning after reload
-            with (
-                patch(f"{module_name}.Collection") as mock_collection,
-                patch(f"{module_name}.MultimodalPCSTPruning") as mock_pcst,
-                patch("pymilvus.connections") as mock_connections,
-            ):
-                # Setup mocks as in the original test
-                mock_connections.has_connection.return_value = True
-                colls = {}
-                colls["nodes"] = MagicMock()
-                colls["nodes"].query.return_value = [
-                    {
-                        "node_index": 0,
-                        "node_id": "id1",
-                        "node_name": "JAK1",
-                        "node_type": "gene/protein",
-                        "feat": "featA",
-                        "feat_emb": [0.1, 0.2, 0.3],
-                        "desc": "descA",
-                        "desc_emb": [0.1, 0.2, 0.3],
-                    },
-                    {
-                        "node_index": 1,
-                        "node_id": "id2",
-                        "node_name": "JAK2",
-                        "node_type": "gene/protein",
-                        "feat": "featB",
-                        "feat_emb": [0.4, 0.5, 0.6],
-                        "desc": "descB",
-                        "desc_emb": [0.4, 0.5, 0.6],
-                    },
-                ]
-                colls["nodes"].load.return_value = None
-                colls["edges"] = MagicMock()
-                colls["edges"].query.return_value = [
-                    {
-                        "triplet_index": 0,
-                        "head_id": "id1",
-                        "head_index": 0,
-                        "tail_id": "id2",
-                        "tail_index": 1,
-                        "edge_type": "gene/protein,ppi,gene/protein",
-                        "display_relation": "ppi",
-                        "feat": "featC",
-                        "feat_emb": [0.7, 0.8, 0.9],
-                    }
-                ]
-                colls["edges"].load.return_value = None
-
-                def collection_side_effect(name):
-                    if "nodes" in name:
-                        return colls["nodes"]
-                    if "edges" in name:
-                        return colls["edges"]
-                    return None
-
-                mock_collection.side_effect = collection_side_effect
-                mock_pcst_instance = MagicMock()
-                mock_pcst_instance.extract_subgraph.return_value = {
-                    "nodes": pd.Series([1, 2]),
-                    "edges": pd.Series([0]),
-                }
-                mock_pcst.return_value = mock_pcst_instance
-                # Setup config mocks
-                tool_cls = mod.MultimodalSubgraphExtractionTool
-                tool = tool_cls()
-
-                # Patch hydra.compose
-                with (
-                    patch(f"{module_name}.hydra.initialize"),
-                    patch(f"{module_name}.hydra.compose") as mock_compose,
-                ):
-                    mock_compose.return_value = MagicMock()
-                    mock_compose.return_value.app.frontend = self.cfg_db
-                    mock_compose.return_value.tools.multimodal_subgraph_extraction = self.cfg
-                    self.state["embedding_model"].embed_query.return_value = [0.1, 0.2, 0.3]
-                    self.state["selections"] = {}
-                    response = tool.invoke(
-                        input={
-                            "prompt": self.prompt,
-                            "tool_call_id": "subgraph_extraction_tool",
-                            "state": self.state,
-                            "arg_data": self.arg_data,
-                        }
-                    )
-                # Check tool message
-                self.assertEqual(
-                    response.update["messages"][-1].tool_call_id, "subgraph_extraction_tool"
-                )
-                dic_extracted_graph = response.update["dic_extracted_graph"][0]
-                self.assertIsInstance(dic_extracted_graph, dict)
-                self.assertEqual(dic_extracted_graph["name"], self.arg_data["extraction_name"])
-                self.assertEqual(dic_extracted_graph["graph_source"], "TestGraph")
-                self.assertEqual(dic_extracted_graph["topk_nodes"], 5)
-                self.assertEqual(dic_extracted_graph["topk_edges"], 5)
-                self.assertIsInstance(dic_extracted_graph["graph_dict"], dict)
-                self.assertGreater(len(dic_extracted_graph["graph_dict"]["nodes"]), 0)
-                self.assertGreater(len(dic_extracted_graph["graph_dict"]["edges"]), 0)
-                self.assertIsInstance(dic_extracted_graph["graph_text"], str)
-                self.assertTrue(
-                    all(
-                        n[0] in dic_extracted_graph["graph_text"].replace('"', "")
-                        for subgraph_nodes in dic_extracted_graph["graph_dict"]["nodes"]
-                        for n in subgraph_nodes
-                    )
-                )
-                self.assertTrue(
-                    all(
-                        ",".join([str(e[0])] + str(e[2]["label"][0]).split(",") + [str(e[1])])
-                        in dic_extracted_graph["graph_text"]
-                        .replace('"', "")
-                        .replace("[", "")
-                        .replace("]", "")
-                        .replace("'", "")
-                        for subgraph_edges in dic_extracted_graph["graph_dict"]["edges"]
-                        for e in subgraph_edges
-                    )
-                )
-
-                # Another test for unknown collection
-                result = collection_side_effect("unknown")
-                self.assertIsNone(result)
-
-    def test_normalize_vector_gpu_mode(self):
-        """Test normalize_vector method in GPU mode."""
-        # Mock the loader to simulate GPU mode
-        self.tool.loader.normalize_vectors = True
-        self.tool.loader.py = MagicMock()
-        # Mock the GPU array operations
-        mock_array = MagicMock()
-        mock_norm = MagicMock()
-        mock_norm.return_value = 2.0
-        mock_array.__truediv__ = MagicMock(return_value=mock_array)
-        mock_array.tolist.return_value = [0.5, 1.0, 1.5]
-        self.tool.loader.py.asarray.return_value = mock_array
-        self.tool.loader.py.linalg.norm.return_value = mock_norm
-        result = self.tool.normalize_vector([1.0, 2.0, 3.0])
-        # Verify the result
-        self.assertEqual(result, [0.5, 1.0, 1.5])
-        self.tool.loader.py.asarray.assert_called_once_with([1.0, 2.0, 3.0])
-        self.tool.loader.py.linalg.norm.assert_called_once_with(mock_array)
-
-    def test_normalize_vector_cpu_mode(self):
-        """Test normalize_vector method in CPU mode."""
-        # Mock the loader to simulate CPU mode
-        self.tool.loader.normalize_vectors = False
-        result = self.tool.normalize_vector([1.0, 2.0, 3.0])
-        # In CPU mode, should return the input as-is
-        self.assertEqual(result, [1.0, 2.0, 3.0])
-
-    @patch(
-        "aiagents4pharma.talk2knowledgegraphs.tools."
-        "milvus_multimodal_subgraph_extraction.Collection"
-    )
-    @patch(
-        "aiagents4pharma.talk2knowledgegraphs.tools."
-        "milvus_multimodal_subgraph_extraction.MultimodalPCSTPruning"
-    )
-    @patch("pymilvus.connections")
-    def test_extract_multimodal_subgraph_no_vector_processing(
-        self, mock_connections, mock_pcst, mock_collection
-    ):
-        """Test when vector_processing config is not present."""
-        # Mock Milvus connection utilities
-        mock_connections.has_connection.return_value = True
-
-        self.state["uploaded_files"] = []
-        self.state["embedding_model"].embed_query.return_value = [0.1, 0.2, 0.3]
-        self.state["selections"] = {}
-
-        # Mock Collection for nodes and edges
-        colls = {}
-        colls["nodes"] = MagicMock()
-        colls["nodes"].query.return_value = [
-            {
-                "node_index": 0,
-                "node_id": "id1",
-                "node_name": "JAK1",
-                "node_type": "gene/protein",
-                "feat": "featA",
-                "feat_emb": [0.1, 0.2, 0.3],
-                "desc": "descA",
-                "desc_emb": [0.1, 0.2, 0.3],
-            }
-        ]
-        colls["nodes"].load.return_value = None
-
-        colls["edges"] = MagicMock()
-        colls["edges"].query.return_value = [
-            {
-                "triplet_index": 0,
-                "head_id": "id1",
-                "tail_id": "id2",
-                "edge_type": "gene/protein,ppi,gene/protein",
-            }
-        ]
-        colls["edges"].load.return_value = None
-=======
     monkeypatch.setattr(
         mod,
         "hydra",
@@ -786,9 +227,7 @@
     )
 
     monkeypatch.setattr(mod, "SystemDetector", FakeSystemDetector, raising=True)
-    monkeypatch.setattr(
-        mod, "DynamicLibraryLoader", FakeDynamicLibraryLoader, raising=True
-    )
+    monkeypatch.setattr(mod, "DynamicLibraryLoader", FakeDynamicLibraryLoader, raising=True)
 
     def get_loader(tool: MultimodalSubgraphExtractionTool):
         """get the loader instance from the tool"""
@@ -815,9 +254,7 @@
             self.pruning = "strong"
             self.verbosity_level = 0
             self.search_metric_type = search_metric_type
-            self.vector_processing = types.SimpleNamespace(
-                dynamic_metrics=dynamic_metrics
-            )
+            self.vector_processing = types.SimpleNamespace(dynamic_metrics=dynamic_metrics)
 
         def as_dict(self):
             """expose a minimal mapping view"""
@@ -1166,14 +603,11 @@
                     "node_type": ["gene/protein", "gene/protein"],
                 }
             ),
-            "disease": pd.DataFrame(
-                {"name": ["glioblastoma"], "node_type": ["disease"]}
-            ),
+            "disease": pd.DataFrame({"name": ["glioblastoma"], "node_type": ["disease"]}),
         }
 
     monkeypatch.setattr(pd, "read_excel", _fake_read_excel)
     return _fake_read_excel
->>>>>>> 265b10a9
 
 
 @pytest.fixture
@@ -1192,56 +626,6 @@
         def dummy(self):
             """extra public method to satisfy style"""
             return None
-<<<<<<< HEAD
-
-        mock_collection.side_effect = collection_side_effect
-
-        # Mock MultimodalPCSTPruning
-        mock_pcst_instance = MagicMock()
-        mock_pcst_instance.extract_subgraph.return_value = {
-            "nodes": pd.Series([1]),
-            "edges": pd.Series([0]),
-        }
-        mock_pcst.return_value = mock_pcst_instance
-
-        # Create config without vector_processing attribute
-        cfg_no_vector_processing = MagicMock()
-        cfg_no_vector_processing.cost_e = 1.0
-        cfg_no_vector_processing.c_const = 1.0
-        cfg_no_vector_processing.root = 0
-        cfg_no_vector_processing.num_clusters = 1
-        cfg_no_vector_processing.pruning = True
-        cfg_no_vector_processing.verbosity_level = 0
-        cfg_no_vector_processing.search_metric_type = "L2"
-        cfg_no_vector_processing.node_colors_dict = {"gene/protein": "red"}
-        # Remove vector_processing attribute to test the missing branch
-        del cfg_no_vector_processing.vector_processing
-
-        # Patch hydra.compose to return config without vector_processing
-        with (
-            patch(
-                "aiagents4pharma.talk2knowledgegraphs.tools."
-                "milvus_multimodal_subgraph_extraction.hydra.initialize"
-            ),
-            patch(
-                "aiagents4pharma.talk2knowledgegraphs.tools."
-                "milvus_multimodal_subgraph_extraction.hydra.compose"
-            ) as mock_compose,
-        ):
-            mock_compose.return_value = MagicMock()
-            mock_compose.return_value.app.frontend = self.cfg_db
-            mock_compose.return_value.tools.multimodal_subgraph_extraction = (
-                cfg_no_vector_processing
-            )
-
-            response = self.tool.invoke(
-                input={
-                    "prompt": self.prompt,
-                    "tool_call_id": "subgraph_extraction_tool",
-                    "state": self.state,
-                    "arg_data": self.arg_data,
-                }
-=======
 
     return {
         "uploaded_files": [],
@@ -1288,14 +672,12 @@
     assert "cost_e" in cfg_tool.as_dict()
     assert cfg_tool.name() == "cfgtool"
     # directly hit CfgToolA helpers defined in our installer
-    cfg_a_cls = _configure_hydra_for_dynamic_tests(
-        request.getfixturevalue("monkeypatch"), mod
-    )
+    cfg_a_cls = _configure_hydra_for_dynamic_tests(request.getfixturevalue("monkeypatch"), mod)
     assert cfg_a_cls().marker() is None
     assert cfg_a_cls().marker2() is None
 
     # No multimodal file -> empty DataFrame-like (len == 0)
-    df = getattr(tool, "_read_multimodal_files")(base_state_val)
+    df = tool._read_multimodal_files(base_state_val)
     assert len(df) == 0
 
 
@@ -1345,7 +727,7 @@
     loader.set(normalize_vectors=True, metric_type="COSINE")
 
     # Execute async run
-    cmd = await getattr(tool, "_run_async")(
+    cmd = await tool._run_async(
         tool_call_id="tc-1",
         state=state,
         prompt="find gbm genes",
@@ -1393,7 +775,7 @@
     loader = loader_factory.get_loader(tool)
     loader.set(metric_type="COSINE")
 
-    cmd = await getattr(tool, "_run_async")(
+    cmd = await tool._run_async(
         tool_call_id="tc-A",
         state=state,
         prompt="only prompt",
@@ -1402,15 +784,11 @@
     assert "dic_extracted_graph" in cmd.update
     # cover cfg helper methods for A
     assert (
-        mod.hydra.compose(
-            "config", overrides=["x"]
-        ).tools.multimodal_subgraph_extraction.marker()
+        mod.hydra.compose("config", overrides=["x"]).tools.multimodal_subgraph_extraction.marker()
         is None
     )
     assert (
-        mod.hydra.compose(
-            "config", overrides=["x"]
-        ).tools.multimodal_subgraph_extraction.marker2()
+        mod.hydra.compose("config", overrides=["x"]).tools.multimodal_subgraph_extraction.marker2()
         is None
     )
 
@@ -1422,7 +800,7 @@
     loader = loader_factory.get_loader(tool)
     loader.set(metric_type="IP")
 
-    cmd = await getattr(tool, "_run_async")(
+    cmd = await tool._run_async(
         tool_call_id="tc-B",
         state=state,
         prompt="only prompt two",
@@ -1431,15 +809,11 @@
     assert "dic_extracted_graph" in cmd.update
     # cover cfg helper methods for B
     assert (
-        mod.hydra.compose(
-            "config", overrides=["y"]
-        ).tools.multimodal_subgraph_extraction.marker()
+        mod.hydra.compose("config", overrides=["y"]).tools.multimodal_subgraph_extraction.marker()
         is None
     )
     assert (
-        mod.hydra.compose(
-            "config", overrides=["y"]
-        ).tools.multimodal_subgraph_extraction.marker2()
+        mod.hydra.compose("config", overrides=["y"]).tools.multimodal_subgraph_extraction.marker2()
         is None
     )
     # db cfg helper methods
@@ -1466,7 +840,7 @@
     # Preseed selections because this test uses prompt-only flow
     state["selections"] = {"gene_protein": ["G:TP53"], "disease": ["D:GLIO"]}
 
-    cmd = getattr(tool, "_run")(
+    cmd = tool._run(
         tool_call_id="tc-sync",
         state=state,
         prompt="sync run",
@@ -1511,12 +885,11 @@
 
     with pytest.raises(RuntimeError) as ei:
         asyncio.get_event_loop().run_until_complete(
-            getattr(tool, "_run_async")(
+            tool._run_async(
                 tool_call_id="tc-err",
                 state=base_state_val,
                 prompt="will fail",
                 arg_data=SimpleNamespace(extraction_name="E-err"),
->>>>>>> 265b10a9
             )
         )
     assert "Cannot connect to Milvus database" in str(ei.value)
@@ -1552,7 +925,7 @@
     mgr = mod.MilvusConnectionManager(mod.hydra.compose("config").utils.database.milvus)
 
     async def run():
-        qdf = await getattr(tool, "_prepare_query_modalities_async")(
+        qdf = await tool._prepare_query_modalities_async(
             prompt={"text": "query", "emb": [[0.1, 0.2, 0.3]]},
             state=state,
             cfg_db=mod.hydra.compose("config").utils.database.milvus,
@@ -1583,9 +956,7 @@
     cfg_db = SimpleNamespace(milvus_db=SimpleNamespace(database_name="primekg"))
 
     # Use a node_type containing '/' to exercise replace('/', '_')
-    out_df = getattr(tool, "_query_milvus_collection")(
-        "gene/protein", node_type_df, cfg_db
-    )
+    out_df = tool._query_milvus_collection("gene/protein", node_type_df, cfg_db)
 
     # Must have all columns in q_columns + 'use_description'
     expected_cols = [
@@ -1615,53 +986,6 @@
     assert mod.Collection("nodes").query("unexpected expr", []) == []
 
 
-<<<<<<< HEAD
-        # Verify the test completed successfully
-        self.assertEqual(response.update["messages"][-1].tool_call_id, "subgraph_extraction_tool")
-
-        # Test the collection_side_effect with unknown name for final test
-        result = collection_side_effect("final_unknown_collection")
-        self.assertIsNone(result)
-
-        # Test the collection_side_effect with unknown name
-        result = collection_side_effect("unknown_collection")
-        self.assertIsNone(result)
-
-    @patch(
-        "aiagents4pharma.talk2knowledgegraphs.tools."
-        "milvus_multimodal_subgraph_extraction.Collection"
-    )
-    @patch(
-        "aiagents4pharma.talk2knowledgegraphs.tools."
-        "milvus_multimodal_subgraph_extraction.MultimodalPCSTPruning"
-    )
-    @patch("pymilvus.connections")
-    def test_extract_multimodal_subgraph_dynamic_metrics_disabled(
-        self, mock_connections, mock_pcst, mock_collection
-    ):
-        """Test when dynamic_metrics is disabled."""
-        # Mock Milvus connection utilities
-        mock_connections.has_connection.return_value = True
-
-        self.state["uploaded_files"] = []
-        self.state["embedding_model"].embed_query.return_value = [0.1, 0.2, 0.3]
-        self.state["selections"] = {}
-
-        # Mock Collection for nodes and edges
-        colls = {}
-        colls["nodes"] = MagicMock()
-        colls["nodes"].query.return_value = [
-            {
-                "node_index": 0,
-                "node_id": "id1",
-                "node_name": "JAK1",
-                "node_type": "gene/protein",
-                "feat": "featA",
-                "feat_emb": [0.1, 0.2, 0.3],
-                "desc": "descA",
-                "desc_emb": [0.1, 0.2, 0.3],
-            }
-=======
 def test__prepare_query_modalities_sync_with_multimodal_grouping(request):
     """pepare_query_modalities with multimodal file populates state['selections']"""
 
@@ -1681,9 +1005,7 @@
         }
     )
     monkeypatch = request.getfixturevalue("monkeypatch")
-    monkeypatch.setattr(
-        tool, "_read_multimodal_files", lambda state: multimodal_df, raising=True
-    )
+    monkeypatch.setattr(tool, "_read_multimodal_files", lambda state: multimodal_df, raising=True)
 
     # cfg_db minimal
     cfg_db = SimpleNamespace(milvus_db=SimpleNamespace(database_name="primekg"))
@@ -1692,7 +1014,7 @@
     prompt = {"text": "user text", "emb": [[0.1, 0.2, 0.3]]}
 
     # run sync helper (NOT the async one)
-    qdf = getattr(tool, "_prepare_query_modalities")(prompt, base_state_val, cfg_db)
+    qdf = tool._prepare_query_modalities(prompt, base_state_val, cfg_db)
 
     # 1) It should have appended the prompt row with node_type='prompt' and use_description=True
     pdf = getattr(qdf, "to_pandas", lambda: qdf)()
@@ -1711,9 +1033,7 @@
     assert {"TP53", "EGFR", "glioblastoma"}.issubset(set(non_prompt["node_name"]))
 
     # 3) The function must have populated state['selections'] grouped by node_type
-    assert "selections" in base_state_val and isinstance(
-        base_state_val["selections"], dict
-    )
+    assert "selections" in base_state_val and isinstance(base_state_val["selections"], dict)
     # Sanity: keys align with node types returned by queries
     assert (
         "gene_protein" in base_state_val["selections"]
@@ -1735,13 +1055,11 @@
     # Force empty multimodal_df → else: query_df = prompt_df
     empty_df = pd.DataFrame(columns=["q_node_type", "q_node_name"])
     monkeypatch = request.getfixturevalue("monkeypatch")
-    monkeypatch.setattr(
-        tool, "_read_multimodal_files", lambda state: empty_df, raising=True
-    )
+    monkeypatch.setattr(tool, "_read_multimodal_files", lambda state: empty_df, raising=True)
 
     # Flat vector (common case), but function should handle either flat or nested
     expected_emb = [0.1, 0.2, 0.3]
-    qdf = getattr(tool, "_prepare_query_modalities")(
+    qdf = tool._prepare_query_modalities(
         {"text": "only prompt", "emb": expected_emb},
         base_state_val,
         SimpleNamespace(milvus_db=SimpleNamespace(database_name="primekg")),
@@ -1754,29 +1072,12 @@
 
     # Coerce to flat list of floats and compare numerically
     def coerce_elem(x):
-        inner = (
-            x[0]
-            if isinstance(x, (list, tuple)) and x and isinstance(x[0], (list, tuple))
-            else x
-        )
-        return [
-            float(v) for v in (inner if isinstance(inner, (list, tuple)) else [inner])
->>>>>>> 265b10a9
-        ]
-
-<<<<<<< HEAD
-        colls["edges"] = MagicMock()
-        colls["edges"].query.return_value = [
-            {
-                "triplet_index": 0,
-                "head_id": "id1",
-                "tail_id": "id2",
-                "edge_type": "gene/protein,ppi,gene/protein",
-            }
-=======
+        inner = x[0] if isinstance(x, list | tuple) and x and isinstance(x[0], list | tuple) else x
+        return [float(v) for v in (inner if isinstance(inner, list | tuple) else [inner])]
+
     flat_vals = [f for elem in pdf["feat_emb"].tolist() for f in coerce_elem(elem)]
     assert len(flat_vals) == len(expected_emb)
-    for a, b in zip(flat_vals, expected_emb):
+    for a, b in zip(flat_vals, expected_emb, strict=False):
         assert math.isclose(a, b, rel_tol=1e-9)
 
 
@@ -1792,13 +1093,9 @@
     loader_factory.get_loader(tool).set(normalize_vectors=False)
 
     # exactly one node type → len(tasks) == 1 → query_results = [await tasks[0]]
-    single_group_df = pd.DataFrame(
-        {"q_node_type": ["gene_protein"], "q_node_name": ["TP53"]}
-    )
+    single_group_df = pd.DataFrame({"q_node_type": ["gene_protein"], "q_node_name": ["TP53"]})
     monkeypatch = request.getfixturevalue("monkeypatch")
-    monkeypatch.setattr(
-        tool, "_read_multimodal_files", lambda state: single_group_df, raising=True
-    )
+    monkeypatch.setattr(tool, "_read_multimodal_files", lambda state: single_group_df, raising=True)
 
     mod = importlib.import_module(
         "..tools.milvus_multimodal_subgraph_extraction", package=__package__
@@ -1807,9 +1104,7 @@
     manager = mod.MilvusConnectionManager(cfg_db)
 
     prompt = {"text": "p", "emb": [[0.1, 0.2, 0.3]]}
-    qdf = await getattr(tool, "_prepare_query_modalities_async")(
-        prompt, base_state_val, cfg_db, manager
-    )
+    qdf = await tool._prepare_query_modalities_async(prompt, base_state_val, cfg_db, manager)
 
     pdf = getattr(qdf, "to_pandas", lambda: qdf)()
     # it should contain both the TP53 row (from Milvus) and the appended prompt row
@@ -1881,15 +1176,11 @@
                 "desc_emb": [[0.2]],
                 "use_description": True,
             },
->>>>>>> 265b10a9
         ]
     )
 
     # Run extraction with minimal cfg and cfg_db, build pdf directly
-    pdf_obj = getattr(
-        tool,
-        "_perform_subgraph_extraction",
-    )(
+    pdf_obj = tool._perform_subgraph_extraction(
         dict(base_state_val),
         SimpleNamespace(
             cost_e=1.0,
@@ -1937,7 +1228,7 @@
     )
     state = {"selections": {}}  # IMPORTANT: key exists but empty → triggers else: black
 
-    graph_dict = getattr(tool, "_prepare_final_subgraph")(state, subgraphs_df, cfg_db)
+    graph_dict = tool._prepare_final_subgraph(state, subgraphs_df, cfg_db)
 
     # Inspect colors on returned nodes; all should be black
     nodes_list = graph_dict["nodes"][0]  # first (and only) graph's nodes list
@@ -1962,9 +1253,7 @@
         return {"nodes": np.array([10]), "edges": np.array([100])}
 
     monkeypatch = request.getfixturevalue("monkeypatch")
-    monkeypatch.setattr(
-        tool, "_extract_single_subgraph_async", _fake_extract, raising=True
-    )
+    monkeypatch.setattr(tool, "_extract_single_subgraph_async", _fake_extract, raising=True)
 
     # Build a one-row query_df
     qdf = tool.loader.df.dataframe(
@@ -2000,7 +1289,7 @@
     )
     manager = mod.MilvusConnectionManager(cfg_db)  # this uses your FakeManager
 
-    out = await getattr(tool, "_perform_subgraph_extraction_async")(
+    out = await tool._perform_subgraph_extraction_async(
         ExtractionParams(
             state=base_state_val,
             cfg=cfg,
@@ -2044,56 +1333,6 @@
         def marker(self):
             """extra public method to satisfy style"""
             return None
-<<<<<<< HEAD
-
-        mock_collection.side_effect = collection_side_effect
-
-        # Mock MultimodalPCSTPruning
-        mock_pcst_instance = MagicMock()
-        mock_pcst_instance.extract_subgraph.return_value = {
-            "nodes": pd.Series([1]),
-            "edges": pd.Series([0]),
-        }
-        mock_pcst.return_value = mock_pcst_instance
-
-        # Create config with dynamic_metrics disabled
-        cfg_dynamic_disabled = MagicMock()
-        cfg_dynamic_disabled.cost_e = 1.0
-        cfg_dynamic_disabled.c_const = 1.0
-        cfg_dynamic_disabled.root = 0
-        cfg_dynamic_disabled.num_clusters = 1
-        cfg_dynamic_disabled.pruning = True
-        cfg_dynamic_disabled.verbosity_level = 0
-        cfg_dynamic_disabled.search_metric_type = "L2"
-        cfg_dynamic_disabled.node_colors_dict = {"gene/protein": "red"}
-        # Set dynamic_metrics to False
-        cfg_dynamic_disabled.vector_processing = MagicMock()
-        cfg_dynamic_disabled.vector_processing.dynamic_metrics = False
-
-        # Patch hydra.compose to return config with dynamic_metrics disabled
-        with (
-            patch(
-                "aiagents4pharma.talk2knowledgegraphs.tools."
-                "milvus_multimodal_subgraph_extraction.hydra.initialize"
-            ),
-            patch(
-                "aiagents4pharma.talk2knowledgegraphs.tools."
-                "milvus_multimodal_subgraph_extraction.hydra.compose"
-            ) as mock_compose,
-        ):
-            mock_compose.return_value = MagicMock()
-            mock_compose.return_value.app.frontend = self.cfg_db
-            mock_compose.return_value.tools.multimodal_subgraph_extraction = cfg_dynamic_disabled
-
-            response = self.tool.invoke(
-                input={
-                    "prompt": self.prompt,
-                    "tool_call_id": "subgraph_extraction_tool",
-                    "state": self.state,
-                    "arg_data": self.arg_data,
-                }
-            )
-=======
 
     monkeypatch.setattr(mod, "MultimodalPCSTPruning", FakePCSTSync, raising=True)
 
@@ -2130,10 +1369,9 @@
 
     cfg_db = SimpleNamespace(milvus_db=SimpleNamespace(database_name="primekg"))
     state = dict(base_state_val)
->>>>>>> 265b10a9
 
     # Run the sync extraction
-    _ = getattr(tool, "_perform_subgraph_extraction")(state, cfg, cfg_db, query_df)
+    _ = tool._perform_subgraph_extraction(state, cfg, cfg_db, query_df)
 
     # Assert business logic picked cfg.search_metric_type, not loader.metric_type
     assert captured_metric_types, "PCST was not constructed"
