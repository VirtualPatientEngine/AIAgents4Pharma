--- conflicted
+++ resolved
@@ -4,13 +4,8 @@
 
 import json
 import os
-<<<<<<< HEAD
-import pickle
-
-=======
 
 import joblib
->>>>>>> 8c766436
 import numpy as np
 import pandas as pd
 import requests
