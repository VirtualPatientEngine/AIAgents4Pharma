"""
Tool for performing subgraph extraction.
"""

import logging
<<<<<<< HEAD
import pickle
=======
>>>>>>> 8c766436
from typing import Annotated

import hydra
import joblib
import networkx as nx
import numpy as np
import pandas as pd
import torch
from langchain.chains.combine_documents import create_stuff_documents_chain
from langchain.chains.retrieval import create_retrieval_chain
from langchain_community.document_loaders import PyPDFLoader
from langchain_core.messages import ToolMessage
from langchain_core.prompts import ChatPromptTemplate
from langchain_core.tools import BaseTool
from langchain_core.tools.base import InjectedToolCallId
from langchain_core.vectorstores import InMemoryVectorStore
from langchain_text_splitters import RecursiveCharacterTextSplitter
from langgraph.prebuilt import InjectedState
from langgraph.types import Command
from pydantic import BaseModel, Field
from torch_geometric.data import Data

from ..utils.embeddings.ollama import EmbeddingWithOllama
from ..utils.extractions.pcst import PCSTPruning
from .load_arguments import ArgumentData

# Initialize logger
logging.basicConfig(level=logging.INFO)
logger = logging.getLogger(__name__)


class SubgraphExtractionInput(BaseModel):
    """
    SubgraphExtractionInput is a Pydantic model representing an input for extracting a subgraph.

    Args:
        prompt: Prompt to interact with the backend.
        tool_call_id: Tool call ID.
        state: Injected state.
        arg_data: Argument for analytical process over graph data.
    """

    tool_call_id: Annotated[str, InjectedToolCallId] = Field(description="Tool call ID.")
    state: Annotated[dict, InjectedState] = Field(description="Injected state.")
    prompt: str = Field(description="Prompt to interact with the backend.")
    arg_data: ArgumentData = Field(description="Experiment over graph data.", default=None)


class SubgraphExtractionTool(BaseTool):
    """
    This tool performs subgraph extraction based on user's prompt by taking into account
    the top-k nodes and edges.
    """

    name: str = "subgraph_extraction"
    description: str = "A tool for subgraph extraction based on user's prompt."
    args_schema: type[BaseModel] = SubgraphExtractionInput

    def perform_endotype_filtering(
        self,
        prompt: str,
        state: Annotated[dict, InjectedState],
        cfg: hydra.core.config_store.ConfigStore,
    ) -> str:
        """
        Perform endotype filtering based on the uploaded files and prepare the prompt.

        Args:
            prompt: The prompt to interact with the backend.
            state: Injected state for the tool.
            cfg: Hydra configuration object.
        """
        # Loop through the uploaded files
        all_genes = []
        for uploaded_file in state["uploaded_files"]:
            if uploaded_file["file_type"] == "endotype":
                # Load the PDF file
                docs = PyPDFLoader(file_path=uploaded_file["file_path"]).load()

                # Split the text into chunks
                splits = RecursiveCharacterTextSplitter(
                    chunk_size=cfg.splitter_chunk_size,
                    chunk_overlap=cfg.splitter_chunk_overlap,
                ).split_documents(docs)

                # Create a chat prompt template
                prompt_template = ChatPromptTemplate.from_messages(
                    [
                        ("system", cfg.prompt_endotype_filtering),
                        ("human", "{input}"),
                    ]
                )

                qa_chain = create_stuff_documents_chain(state["llm_model"], prompt_template)
                rag_chain = create_retrieval_chain(
                    InMemoryVectorStore.from_documents(
                        documents=splits, embedding=state["embedding_model"]
                    ).as_retriever(
                        search_type=cfg.retriever_search_type,
                        search_kwargs={
                            "k": cfg.retriever_k,
                            "fetch_k": cfg.retriever_fetch_k,
                            "lambda_mult": cfg.retriever_lambda_mult,
                        },
                    ),
                    qa_chain,
                )
                results = rag_chain.invoke({"input": prompt})
                all_genes.append(results["answer"])

        # Prepare the prompt
        if len(all_genes) > 0:
            prompt = " ".join([prompt, cfg.prompt_endotype_addition, ", ".join(all_genes)])

        return prompt

    def prepare_final_subgraph(
        self, subgraph: dict, pyg_graph: Data, textualized_graph: pd.DataFrame
    ) -> dict:
        """
        Prepare the subgraph based on the extracted subgraph.

        Args:
            subgraph: The extracted subgraph.
            pyg_graph: The PyTorch Geometric graph.
            textualized_graph: The textualized graph.

        Returns:
            A dictionary containing the PyG graph, NetworkX graph, and textualized graph.
        """
        # print(subgraph)
        # Prepare the PyTorch Geometric graph
        mapping = {n: i for i, n in enumerate(subgraph["nodes"].tolist())}
        pyg_graph = Data(
            # Node features
            x=pyg_graph.x[subgraph["nodes"]],
            node_id=np.array(pyg_graph.node_id)[subgraph["nodes"]].tolist(),
            node_name=np.array(pyg_graph.node_id)[subgraph["nodes"]].tolist(),
            enriched_node=np.array(pyg_graph.enriched_node)[subgraph["nodes"]].tolist(),
            num_nodes=len(subgraph["nodes"]),
            # Edge features
            edge_index=torch.LongTensor(
                [
                    [mapping[i] for i in pyg_graph.edge_index[:, subgraph["edges"]][0].tolist()],
                    [mapping[i] for i in pyg_graph.edge_index[:, subgraph["edges"]][1].tolist()],
                ]
            ),
            edge_attr=pyg_graph.edge_attr[subgraph["edges"]],
            edge_type=np.array(pyg_graph.edge_type)[subgraph["edges"]].tolist(),
            relation=np.array(pyg_graph.edge_type)[subgraph["edges"]].tolist(),
            label=np.array(pyg_graph.edge_type)[subgraph["edges"]].tolist(),
            enriched_edge=np.array(pyg_graph.enriched_edge)[subgraph["edges"]].tolist(),
        )

        # Networkx DiGraph construction to be visualized in the frontend
        nx_graph = nx.DiGraph()
        for n in pyg_graph.node_name:
            nx_graph.add_node(n)
        for i, e in enumerate(
            [
                [pyg_graph.node_name[i], pyg_graph.node_name[j]]
                for (i, j) in pyg_graph.edge_index.transpose(1, 0)
            ]
        ):
            nx_graph.add_edge(
                e[0],
                e[1],
                relation=pyg_graph.edge_type[i],
                label=pyg_graph.edge_type[i],
            )

        # Prepare the textualized subgraph
        textualized_graph = (
            textualized_graph["nodes"].iloc[subgraph["nodes"]].to_csv(index=False)
            + "\n"
            + textualized_graph["edges"].iloc[subgraph["edges"]].to_csv(index=False)
        )

        return {
            "graph_pyg": pyg_graph,
            "graph_nx": nx_graph,
            "graph_text": textualized_graph,
        }

    def _run(
        self,
        tool_call_id: Annotated[str, InjectedToolCallId],
        state: Annotated[dict, InjectedState],
        prompt: str,
        arg_data: ArgumentData = None,
    ) -> Command:
        """
        Run the subgraph extraction tool.

        Args:
            tool_call_id: The tool call ID for the tool.
            state: Injected state for the tool.
            prompt: The prompt to interact with the backend.
            arg_data (ArgumentData): The argument data.

        Returns:
            Command: The command to be executed.
        """
        logger.log(logging.INFO, "Invoking subgraph_extraction tool")

        # Load hydra configuration
        with hydra.initialize(version_base=None, config_path="../configs"):
            cfg = hydra.compose(
                config_name="config", overrides=["tools/subgraph_extraction=default"]
            )
            cfg = cfg.tools.subgraph_extraction

        # Retrieve source graph from the state
        initial_graph = {}
        initial_graph["source"] = state["dic_source_graph"][-1]  # The last source graph as of now
        # logger.log(logging.INFO, "Source graph: %s", source_graph)

        # Load the knowledge graph using secure joblib
        initial_graph["pyg"] = joblib.load(initial_graph["source"]["kg_pyg_path"])
        initial_graph["text"] = joblib.load(initial_graph["source"]["kg_text_path"])

        # Prepare prompt construction along with a list of endotypes
        if len(state["uploaded_files"]) != 0 and "endotype" in [
            f["file_type"] for f in state["uploaded_files"]
        ]:
            prompt = self.perform_endotype_filtering(prompt, state, cfg)

        # Prepare embedding model and embed the user prompt as query
        query_emb = torch.tensor(
            EmbeddingWithOllama(model_name=cfg.ollama_embeddings[0]).embed_query(prompt)
        ).float()

        # Prepare the PCSTPruning object and extract the subgraph
        # Parameters were set in the configuration file obtained from Hydra
        subgraph = PCSTPruning(
            state["topk_nodes"],
            state["topk_edges"],
            cfg.cost_e,
            cfg.c_const,
            cfg.root,
            cfg.num_clusters,
            cfg.pruning,
            cfg.verbosity_level,
        ).extract_subgraph(initial_graph["pyg"], query_emb)

        # Prepare subgraph as a NetworkX graph and textualized graph
        final_subgraph = self.prepare_final_subgraph(
            subgraph, initial_graph["pyg"], initial_graph["text"]
        )

        # Prepare the dictionary of extracted graph
        dic_extracted_graph = {
            "name": arg_data.extraction_name,
            "tool_call_id": tool_call_id,
            "graph_source": initial_graph["source"]["name"],
            "topk_nodes": state["topk_nodes"],
            "topk_edges": state["topk_edges"],
            "graph_dict": {
                "nodes": list(final_subgraph["graph_nx"].nodes(data=True)),
                "edges": list(final_subgraph["graph_nx"].edges(data=True)),
            },
            "graph_text": final_subgraph["graph_text"],
            "graph_summary": None,
        }

        # Prepare the dictionary of updated state
        dic_updated_state_for_model = {}
        for key, value in {
            "dic_extracted_graph": [dic_extracted_graph],
        }.items():
            if value:
                dic_updated_state_for_model[key] = value

        # Return the updated state of the tool
        return Command(
            update=dic_updated_state_for_model
            | {
                # update the message history
                "messages": [
                    ToolMessage(
                        content=f"Subgraph Extraction Result of {arg_data.extraction_name}",
                        tool_call_id=tool_call_id,
                    )
                ],
            }
        )<|MERGE_RESOLUTION|>--- conflicted
+++ resolved
@@ -3,10 +3,6 @@
 """
 
 import logging
-<<<<<<< HEAD
-import pickle
-=======
->>>>>>> 8c766436
 from typing import Annotated
 
 import hydra
