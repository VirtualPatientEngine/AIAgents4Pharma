"""
Tool for performing multimodal subgraph extraction.
"""

<<<<<<< HEAD
# import datetime
import logging
from typing import Annotated
=======
import logging
from typing import Annotated, Type
>>>>>>> 8a0a34f6

import hydra
import pandas as pd
from langchain_core.messages import ToolMessage
from langchain_core.tools import BaseTool
from langchain_core.tools.base import InjectedToolCallId
from langgraph.prebuilt import InjectedState
from langgraph.types import Command
from pydantic import BaseModel, Field
from pymilvus import Collection

<<<<<<< HEAD
from ..utils.extractions.milvus_multimodal_pcst import MultimodalPCSTPruning
from .load_arguments import ArgumentData

try:
    import cudf
    import cupy as py

    df = cudf
except ImportError:
    import numpy as py

    df = pd
=======
from ..utils.extractions.milvus_multimodal_pcst import (
    DynamicLibraryLoader,
    MultimodalPCSTPruning,
    SystemDetector,
)
from .load_arguments import ArgumentData
>>>>>>> 8a0a34f6

# Initialize logger
logging.basicConfig(level=logging.INFO)
logger = logging.getLogger(__name__)


class MultimodalSubgraphExtractionInput(BaseModel):
    """
    MultimodalSubgraphExtractionInput is a Pydantic model representing an input
    for extracting a subgraph.

    Args:
        prompt: Prompt to interact with the backend.
        tool_call_id: Tool call ID.
        state: Injected state.
        arg_data: Argument for analytical process over graph data.
    """

    tool_call_id: Annotated[str, InjectedToolCallId] = Field(description="Tool call ID.")
    state: Annotated[dict, InjectedState] = Field(description="Injected state.")
    prompt: str = Field(description="Prompt to interact with the backend.")
    arg_data: ArgumentData = Field(description="Experiment over graph data.", default=None)


class MultimodalSubgraphExtractionTool(BaseTool):
    """
    This tool performs subgraph extraction based on user's prompt by taking into account
    the top-k nodes and edges.
    """

    name: str = "subgraph_extraction"
    description: str = "A tool for subgraph extraction based on user's prompt."
    args_schema: type[BaseModel] = MultimodalSubgraphExtractionInput

<<<<<<< HEAD
    def _read_multimodal_files(self, state: Annotated[dict, InjectedState]) -> df.DataFrame:
=======
    def __init__(self, **kwargs):
        super().__init__(**kwargs)
        # Initialize hardware detection and dynamic library loading
        object.__setattr__(self, 'detector', SystemDetector())
        object.__setattr__(self, 'loader', DynamicLibraryLoader(self.detector))
        logger.info("MultimodalSubgraphExtractionTool initialized with %s mode",
                   "GPU" if self.loader.use_gpu else "CPU")

    def _read_multimodal_files(self,
                               state: Annotated[dict, InjectedState]):
>>>>>>> 8a0a34f6
        """
        Read the uploaded multimodal files and return a DataFrame.

        Args:
            state: The injected state for the tool.

        Returns:
            A DataFrame containing the multimodal files.
        """
        multimodal_df = self.loader.df.DataFrame({"name": [], "node_type": []})

        # Loop over the uploaded files and find multimodal files
        logger.log(logging.INFO, "Looping over uploaded files")
        for i in range(len(state["uploaded_files"])):
            # Check if multimodal file is uploaded
            if state["uploaded_files"][i]["file_type"] == "multimodal":
                # Read the Excel file
                multimodal_df = pd.read_excel(
                    state["uploaded_files"][i]["file_path"], sheet_name=None
                )

        # Check if the multimodal_df is empty
        logger.log(logging.INFO, "Checking if multimodal_df is empty")
        if len(multimodal_df) > 0:
            # Prepare multimodal_df
            logger.log(logging.INFO, "Preparing multimodal_df")
            # Merge all obtained dataframes into a single dataframe
            multimodal_df = pd.concat(multimodal_df).reset_index()
            multimodal_df = self.loader.df.DataFrame(multimodal_df)
            multimodal_df.drop(columns=["level_1"], inplace=True)
            multimodal_df.rename(
                columns={"level_0": "q_node_type", "name": "q_node_name"}, inplace=True
            )
            # Since an excel sheet name could not contain a `/`,
            # but the node type can be 'gene/protein' as exists in the PrimeKG
            multimodal_df["q_node_type"] = multimodal_df["q_node_type"].str.replace("-", "_")

        return multimodal_df

<<<<<<< HEAD
    def _prepare_query_modalities(
        self, prompt: dict, state: Annotated[dict, InjectedState], cfg_db: dict
    ) -> df.DataFrame:
=======
    def _query_milvus_collection(self, node_type, node_type_df, cfg_db):
        """Helper method to query Milvus collection for a specific node type."""
        # Load the collection
        collection = Collection(
            name=f"{cfg_db.milvus_db.database_name}_nodes_{node_type.replace('/', '_')}"
        )
        collection.load()

        # Query the collection with node names from multimodal_df
        node_names_series = node_type_df['q_node_name']
        q_node_names = getattr(node_names_series,
                               "to_pandas",
                               lambda series=node_names_series: series)().tolist()
        q_columns = ["node_id", "node_name", "node_type",
                     "feat", "feat_emb", "desc", "desc_emb"]
        res = collection.query(
            expr=f'node_name IN [{','.join(f'"{name}"' for name in q_node_names)}]',
            output_fields=q_columns,
        )
        # Convert the embeedings into floats
        for r_ in res:
            r_['feat_emb'] = [float(x) for x in r_['feat_emb']]
            r_['desc_emb'] = [float(x) for x in r_['desc_emb']]

        # Convert the result to a DataFrame
        res_df = self.loader.df.DataFrame(res)[q_columns]
        res_df["use_description"] = False
        return res_df

    def _prepare_query_modalities(self,
                                  prompt: dict,
                                  state: Annotated[dict, InjectedState],
                                  cfg_db: dict):
>>>>>>> 8a0a34f6
        """
        Prepare the modality-specific query for subgraph extraction.

        Args:
            prompt: The dictionary containing the user prompt and embeddings.
            state: The injected state for the tool.
            cfg_db: The configuration dictionary for Milvus database.

        Returns:
            A DataFrame containing the query embeddings and modalities.
        """
        # Initialize dataframes
        logger.log(logging.INFO, "Initializing dataframes")
        query_df = []
<<<<<<< HEAD
        prompt_df = df.DataFrame(
            {
                "node_id": "user_prompt",
                "node_name": "User Prompt",
                "node_type": "prompt",
                "feat": prompt["text"],
                "feat_emb": prompt["emb"],
                "desc": prompt["text"],
                "desc_emb": prompt["emb"],
                "use_description": True,  # set to True for user prompt embedding
            }
        )
=======
        prompt_df = self.loader.df.DataFrame({
            'node_id': 'user_prompt',
            'node_name': 'User Prompt',
            'node_type': 'prompt',
            'feat': prompt["text"],
            'feat_emb': prompt["emb"],
            'desc': prompt["text"],
            'desc_emb': prompt["emb"],
            'use_description': True # set to True for user prompt embedding
        })
>>>>>>> 8a0a34f6

        # Read multimodal files uploaded by the user
        multimodal_df = self._read_multimodal_files(state)

        # Check if the multimodal_df is empty
        logger.log(logging.INFO, "Prepare query modalities")
        if len(multimodal_df) > 0:
            # Query the Milvus database for each node type in multimodal_df
            logger.log(
                logging.INFO,
                "Querying Milvus database for each node type in multimodal_df",
            )
            for node_type, node_type_df in multimodal_df.groupby("q_node_type"):
                print(f"Processing node type: {node_type}")
<<<<<<< HEAD

                # Load the collection
                collection = Collection(
                    name=f"{cfg_db.milvus_db.database_name}_nodes_{node_type.replace('/', '_')}"
                )
                collection.load()

                # Query the collection with node names from multimodal_df
                q_node_names = getattr(
                    node_type_df["q_node_name"],
                    "to_pandas",
                    lambda nt_df=node_type_df: nt_df["q_node_name"],  # capture current value
                )().tolist()
                q_columns = [
                    "node_id",
                    "node_name",
                    "node_type",
                    "feat",
                    "feat_emb",
                    "desc",
                    "desc_emb",
                ]
                res = collection.query(
                    expr=f"node_name IN [{','.join(f'"{name}"' for name in q_node_names)}]",
                    output_fields=q_columns,
                )
                # Convert the embeedings into floats
                for r_ in res:
                    r_["feat_emb"] = [float(x) for x in r_["feat_emb"]]
                    r_["desc_emb"] = [float(x) for x in r_["desc_emb"]]

                # Convert the result to a DataFrame
                res_df = df.DataFrame(res)[q_columns]
                res_df["use_description"] = False

                # Append the results to query_df
=======
                res_df = self._query_milvus_collection(node_type, node_type_df, cfg_db)
>>>>>>> 8a0a34f6
                query_df.append(res_df)

            # Concatenate all results into a single DataFrame
            logger.log(logging.INFO, "Concatenating all results into a single DataFrame")
            query_df = self.loader.df.concat(query_df, ignore_index=True)

            # Update the state by adding the the selected node IDs
            logger.log(logging.INFO, "Updating state with selected node IDs")
            state["selections"] = (
                getattr(query_df, "to_pandas", lambda: query_df)()
                .groupby("node_type")["node_id"]
                .apply(list)
                .to_dict()
            )

            # Append a user prompt to the query dataframe
            logger.log(logging.INFO, "Adding user prompt to query dataframe")
            query_df = self.loader.df.concat([query_df, prompt_df]).reset_index(drop=True)
        else:
            # If no multimodal files are uploaded, use the prompt embeddings
            query_df = prompt_df

        return query_df

    def _perform_subgraph_extraction(
        self,
        state: Annotated[dict, InjectedState],
        cfg: dict,
        cfg_db: dict,
        query_df: pd.DataFrame,
    ) -> dict:
        """
        Perform multimodal subgraph extraction based on modal-specific embeddings.

        Args:
            state: The injected state for the tool.
            cfg: The configuration dictionary.
            cfg_db: The configuration dictionary for Milvus database.
            query_df: The DataFrame containing the query embeddings and modalities.

        Returns:
            A dictionary containing the extracted subgraph with nodes and edges.
        """
        # Initialize the subgraph dictionary
        subgraphs = []
        unified_subgraph = {"nodes": [], "edges": []}
        # subgraphs = {}
        # subgraphs["nodes"] = []
        # subgraphs["edges"] = []

        # Loop over query embeddings and modalities
        for q in getattr(query_df, "to_pandas", lambda: query_df)().iterrows():
            logger.log(logging.INFO, "===========================================")
            logger.log(logging.INFO, "Processing query: %s", q[1]["node_name"])
            # Prepare the PCSTPruning object and extract the subgraph
            # Parameters were set in the configuration file obtained from Hydra
            # start = datetime.datetime.now()
            # Get dynamic metric type (overrides any config setting)
            # Get dynamic metric type (overrides any config setting)
            has_vector_processing = hasattr(cfg, 'vector_processing')
            if has_vector_processing:
                dynamic_metrics_enabled = getattr(cfg.vector_processing, 'dynamic_metrics', True)
            else:
                dynamic_metrics_enabled = False
            if has_vector_processing and dynamic_metrics_enabled:
                dynamic_metric_type = self.loader.metric_type
            else:
                dynamic_metric_type = getattr(cfg, 'search_metric_type',
                                               self.loader.metric_type)

            subgraph = MultimodalPCSTPruning(
                topk=state["topk_nodes"],
                topk_e=state["topk_edges"],
                cost_e=cfg.cost_e,
                c_const=cfg.c_const,
                root=cfg.root,
                num_clusters=cfg.num_clusters,
                pruning=cfg.pruning,
                verbosity_level=cfg.verbosity_level,
<<<<<<< HEAD
                use_description=q[1]["use_description"],
                metric_type=cfg.search_metric_type,
            ).extract_subgraph(q[1]["desc_emb"], q[1]["feat_emb"], q[1]["node_type"], cfg_db)
=======
                use_description=q[1]['use_description'],
                metric_type=dynamic_metric_type,  # Use dynamic or config metric type
                loader=self.loader  # Pass the loader instance
            ).extract_subgraph(q[1]['desc_emb'],
                               q[1]['feat_emb'],
                               q[1]['node_type'],
                               cfg_db)
>>>>>>> 8a0a34f6

            # Append the extracted subgraph to the dictionary
            unified_subgraph["nodes"].append(subgraph["nodes"].tolist())
            unified_subgraph["edges"].append(subgraph["edges"].tolist())
            subgraphs.append(
                (
                    q[1]["node_name"],
                    subgraph["nodes"].tolist(),
                    subgraph["edges"].tolist(),
                )
            )

            # end = datetime.datetime.now()
            # logger.log(logging.INFO, "Subgraph extraction time: %s seconds",
            #            (end - start).total_seconds())

        # Concatenate and get unique node and edge indices
        nodes_arrays = [self.loader.py.array(list_) for list_ in unified_subgraph["nodes"]]
        unified_subgraph["nodes"] = self.loader.py.unique(
            self.loader.py.concatenate(nodes_arrays)
        ).tolist()
        edges_arrays = [self.loader.py.array(list_) for list_ in unified_subgraph["edges"]]
        unified_subgraph["edges"] = self.loader.py.unique(
            self.loader.py.concatenate(edges_arrays)
        ).tolist()

<<<<<<< HEAD
        # Convert the unified subgraph and subgraphs to cudf DataFrames
        unified_subgraph = df.DataFrame(
            [
                (
                    "Unified Subgraph",
                    unified_subgraph["nodes"],
                    unified_subgraph["edges"],
                )
            ],
            columns=["name", "nodes", "edges"],
        )
        subgraphs = df.DataFrame(subgraphs, columns=["name", "nodes", "edges"])
=======
        # Convert the unified subgraph and subgraphs to DataFrames
        unified_subgraph = self.loader.df.DataFrame([("Unified Subgraph",
                                                      unified_subgraph["nodes"],
                                                      unified_subgraph["edges"])],
                                                     columns=["name", "nodes", "edges"])
        subgraphs = self.loader.df.DataFrame(subgraphs, columns=["name", "nodes", "edges"])
>>>>>>> 8a0a34f6

        # Concatenate both DataFrames
        subgraphs = self.loader.df.concat([unified_subgraph, subgraphs], ignore_index=True)

        return subgraphs

    def _prepare_final_subgraph(
        self, state: Annotated[dict, InjectedState], subgraph: dict, cfg: dict, cfg_db
    ) -> dict:
        """
        Prepare the subgraph based on the extracted subgraph.

        Args:
            state: The injected state for the tool.
            subgraph: The extracted subgraph.
            graph: The graph dictionary.
            cfg: The configuration dictionary for the tool.
            cfg_db: The configuration dictionary for Milvus database.

        Returns:
            A dictionary containing the PyG graph, NetworkX graph, and textualized graph.
        """
<<<<<<< HEAD
        # Convert the dict to a cudf DataFrame
        node_colors = {
            n: cfg.node_colors_dict[k] for k, v in state["selections"].items() for n in v
        }
        color_df = df.DataFrame(list(node_colors.items()), columns=["node_id", "color"])
=======
        # Convert the dict to a DataFrame
        node_colors = {n: cfg.node_colors_dict[k]
                        for k, v in state["selections"].items() for n in v}
        color_df = self.loader.df.DataFrame(list(node_colors.items()), columns=["node_id", "color"])
>>>>>>> 8a0a34f6
        # print(color_df)

        # Prepare the subgraph dictionary
        graph_dict = {"name": [], "nodes": [], "edges": [], "text": ""}
        for sub in getattr(subgraph, "to_pandas", lambda: subgraph)().itertuples(index=False):
<<<<<<< HEAD
            # Prepare the graph name
            print(f"Processing subgraph: {sub.name}")
            print("---")
            print(sub.nodes)
            print("---")
            print(sub.edges)
            print("---")

            # Prepare graph dataframes
            # Nodes
            coll_name = f"{cfg_db.milvus_db.database_name}_nodes"
            node_coll = Collection(name=coll_name)
            node_coll.load()
            graph_nodes = node_coll.query(
                expr=f"node_index IN [{','.join(f'{n}' for n in sub.nodes)}]",
                output_fields=["node_id", "node_name", "node_type", "desc"],
            )
            graph_nodes = df.DataFrame(graph_nodes)
            graph_nodes.drop(columns=["node_index"], inplace=True)
            if not color_df.empty:
                # Merge the color dataframe with the graph nodes
                graph_nodes = graph_nodes.merge(color_df, on="node_id", how="left")
            else:
                graph_nodes["color"] = "black"  # Default color
            graph_nodes["color"].fillna("black", inplace=True)  # Fill NaN colors with black
            # Edges
            coll_name = f"{cfg_db.milvus_db.database_name}_edges"
            edge_coll = Collection(name=coll_name)
            edge_coll.load()
            graph_edges = edge_coll.query(
                expr=f"triplet_index IN [{','.join(f'{e}' for e in sub.edges)}]",
                output_fields=["head_id", "tail_id", "edge_type"],
            )
            graph_edges = df.DataFrame(graph_edges)
            graph_edges.drop(columns=["triplet_index"], inplace=True)
            graph_edges["edge_type"] = graph_edges["edge_type"].str.split("|")

            # Prepare lists for visualization
            graph_dict["name"].append(sub.name)
            graph_dict["nodes"].append(
                [
                    (
                        row.node_id,
                        {
                            "hover": "Node Name : "
                            + row.node_name
                            + "\n"
                            + "Node Type : "
                            + row.node_type
                            + "\n"
                            + "Desc : "
                            + row.desc,
                            "click": "$hover",
                            "color": row.color,
                        },
                    )
                    for row in getattr(
                        graph_nodes, "to_pandas", lambda gn=graph_nodes: gn
                    )().itertuples(index=False)
                ]
            )
            graph_dict["edges"].append(
                [
                    (row.head_id, row.tail_id, {"label": tuple(row.edge_type)})
                    for row in getattr(
                        graph_edges,
                        "to_pandas",
                        lambda ge=graph_edges: ge,  # bind current graph_edges
                    )().itertuples(index=False)
                ]
            )

            # Prepare the textualized subgraph
            if sub.name == "Unified Subgraph":
                graph_nodes = graph_nodes[["node_id", "desc"]]
                graph_nodes.rename(columns={"desc": "node_attr"}, inplace=True)
                graph_edges = graph_edges[["head_id", "edge_type", "tail_id"]]
                graph_dict["text"] = (
                    getattr(graph_nodes, "to_pandas", lambda gn=graph_nodes: gn)().to_csv(
                        index=False
                    )
                    + "\n"
                    + getattr(graph_edges, "to_pandas", lambda ge=graph_edges: ge)().to_csv(
                        index=False
                    )
                )

        return graph_dict

    def normalize_vector(self, v: list) -> list:
=======
            graph_nodes, graph_edges = self._process_subgraph_data(sub, cfg_db, color_df)

            # Prepare lists for visualization
            graph_dict["name"].append(sub.name)
            graph_dict["nodes"].append([(
                row.node_id,
                {'hover': "Node Name : " + row.node_name + "\n" +\
                    "Node Type : " + row.node_type + "\n" +
                    "Desc : " + row.desc,
                'click': '$hover',
                'color': row.color})
                for row in getattr(graph_nodes,
                                   "to_pandas",
                                   lambda graph_nodes=graph_nodes: graph_nodes)()
                                   .itertuples(index=False)])
            graph_dict["edges"].append([(
                row.head_id,
                row.tail_id,
                {'label': tuple(row.edge_type)})
                for row in getattr(graph_edges,
                                   "to_pandas",
                                   lambda graph_edges=graph_edges: graph_edges)()
                                   .itertuples(index=False)])

            # Prepare the textualized subgraph
            if sub.name == "Unified Subgraph":
                graph_nodes = graph_nodes[['node_id', 'desc']]
                graph_nodes.rename(columns={'desc': 'node_attr'}, inplace=True)
                graph_edges = graph_edges[['head_id', 'edge_type', 'tail_id']]
                nodes_pandas = getattr(graph_nodes, "to_pandas",
                                        lambda graph_nodes=graph_nodes: graph_nodes)()
                nodes_csv = nodes_pandas.to_csv(index=False)
                edges_pandas = getattr(graph_edges, "to_pandas",
                                        lambda graph_edges=graph_edges: graph_edges)()
                edges_csv = edges_pandas.to_csv(index=False)
                graph_dict["text"] = nodes_csv + "\n" + edges_csv

        return graph_dict

    def _process_subgraph_data(self, sub, cfg_db, color_df):
        """Helper method to process individual subgraph data."""
        print(f"Processing subgraph: {sub.name}")
        print('---')
        print(sub.nodes)
        print('---')
        print(sub.edges)
        print('---')

        # Prepare graph dataframes - Nodes
        coll_name = f"{cfg_db.milvus_db.database_name}_nodes"
        node_coll = Collection(name=coll_name)
        node_coll.load()
        graph_nodes = node_coll.query(
            expr=f'node_index IN [{",".join(f"{n}" for n in sub.nodes)}]',
            output_fields=['node_id', 'node_name', 'node_type', 'desc']
        )
        graph_nodes = self.loader.df.DataFrame(graph_nodes)
        graph_nodes.drop(columns=['node_index'], inplace=True)
        if not color_df.empty:
            graph_nodes = graph_nodes.merge(color_df, on="node_id", how="left")
        else:
            graph_nodes["color"] = 'black'
        graph_nodes['color'] = graph_nodes['color'].fillna('black')

        # Edges
        coll_name = f"{cfg_db.milvus_db.database_name}_edges"
        edge_coll = Collection(name=coll_name)
        edge_coll.load()
        graph_edges = edge_coll.query(
            expr=f'triplet_index IN [{",".join(f"{e}" for e in sub.edges)}]',
            output_fields=['head_id', 'tail_id', 'edge_type']
        )
        graph_edges = self.loader.df.DataFrame(graph_edges)
        graph_edges.drop(columns=['triplet_index'], inplace=True)
        graph_edges['edge_type'] = graph_edges['edge_type'].str.split('|')

        return graph_nodes, graph_edges

    def normalize_vector(self,
                         v : list) -> list:
>>>>>>> 8a0a34f6
        """
        Normalize a vector using appropriate library (CuPy for GPU, NumPy for CPU).

        Args:
            v : Vector to normalize.

        Returns:
            Normalized vector.
        """
        if self.loader.normalize_vectors:
            # GPU mode: normalize the vector
            v_array = self.loader.py.asarray(v)
            norm = self.loader.py.linalg.norm(v_array)
            return (v_array / norm).tolist()
        # CPU mode: return as-is for COSINE similarity
        return v

    def _run(
        self,
        tool_call_id: Annotated[str, InjectedToolCallId],
        state: Annotated[dict, InjectedState],
        prompt: str,
        arg_data: ArgumentData = None,
    ) -> Command:
        """
        Run the subgraph extraction tool.

        Args:
            tool_call_id: The tool call ID for the tool.
            state: Injected state for the tool.
            prompt: The prompt to interact with the backend.
            arg_data (ArgumentData): The argument data.

        Returns:
            Command: The command to be executed.
        """
        logger.log(logging.INFO, "Invoking subgraph_extraction tool")

        # Load hydra configuration
        with hydra.initialize(version_base=None, config_path="../configs"):
            cfg = hydra.compose(
                config_name="config",
                overrides=["tools/multimodal_subgraph_extraction=default"],
            )
            cfg_db = cfg.app.frontend
            cfg = cfg.tools.multimodal_subgraph_extraction

        # Check if the Milvus connection exists
        # logger.log(logging.INFO, "Checking Milvus connection")
        # logger.log(logging.INFO, "Milvus connection name: %s", cfg_db.milvus_db.alias)
        # logger.log(logging.INFO, "Milvus connection DB: %s", cfg_db.milvus_db.database_name)
        # logger.log(logging.INFO, "Is connection established? %s",
        #            connections.has_connection(cfg_db.milvus_db.alias))
        # if connections.has_connection(cfg_db.milvus_db.alias):
        #     logger.log(logging.INFO, "Milvus connection is established.")
        #     for collection_name in utility.list_collections():
        #         logger.log(logging.INFO, "Collection: %s", collection_name)

        # Prepare the query embeddings and modalities
        logger.log(logging.INFO, "_prepare_query_modalities")
        # start = datetime.datetime.now()
        query_df = self._prepare_query_modalities(
            {
                "text": prompt,
                "emb": [self.normalize_vector(state["embedding_model"].embed_query(prompt))],
            },
            state,
            cfg_db,
        )
        # end = datetime.datetime.now()
        # logger.log(logging.INFO, "_prepare_query_modalities time: %s seconds",
        #            (end - start).total_seconds())

        # Perform subgraph extraction
        logger.log(logging.INFO, "_perform_subgraph_extraction")
        # start = datetime.datetime.now()
        subgraphs = self._perform_subgraph_extraction(state, cfg, cfg_db, query_df)
        # end = datetime.datetime.now()
        # logger.log(logging.INFO, "_perform_subgraph_extraction time: %s seconds",
        #            (end - start).total_seconds())

        # Prepare subgraph as a NetworkX graph and textualized graph
        logger.log(logging.INFO, "_prepare_final_subgraph")
        logger.log(logging.INFO, "Subgraphs extracted: %s", len(subgraphs))
        # start = datetime.datetime.now()
        final_subgraph = self._prepare_final_subgraph(state, subgraphs, cfg, cfg_db)
        # end = datetime.datetime.now()
        # logger.log(logging.INFO, "_prepare_final_subgraph time: %s seconds",
        #            (end - start).total_seconds())

        # Prepare the dictionary of extracted graph
        logger.log(logging.INFO, "dic_extracted_graph")
        # start = datetime.datetime.now()
        dic_extracted_graph = {
            "name": arg_data.extraction_name,
            "tool_call_id": tool_call_id,
            "graph_source": state["dic_source_graph"][0]["name"],
            "topk_nodes": state["topk_nodes"],
            "topk_edges": state["topk_edges"],
            "graph_dict": {
                "name": final_subgraph["name"],
                "nodes": final_subgraph["nodes"],
                "edges": final_subgraph["edges"],
            },
            "graph_text": final_subgraph["text"],
            "graph_summary": None,
        }
        # end = datetime.datetime.now()
        # logger.log(logging.INFO, "dic_extracted_graph time: %s seconds",
        #            (end - start).total_seconds())

        # Prepare the dictionary of updated state
        dic_updated_state_for_model = {}
        for key, value in {
            "dic_extracted_graph": [dic_extracted_graph],
        }.items():
            if value:
                dic_updated_state_for_model[key] = value

        # Return the updated state of the tool
        return Command(
            update=dic_updated_state_for_model
            | {
                # update the message history
                "messages": [
                    ToolMessage(
                        content=f"Subgraph Extraction Result of {arg_data.extraction_name}",
                        tool_call_id=tool_call_id,
                    )
                ],
            }
        )
<|MERGE_RESOLUTION|>--- conflicted
+++ resolved
@@ -1,746 +1,549 @@
-"""
-Tool for performing multimodal subgraph extraction.
-"""
-
-<<<<<<< HEAD
-# import datetime
-import logging
-from typing import Annotated
-=======
-import logging
-from typing import Annotated, Type
->>>>>>> 8a0a34f6
-
-import hydra
-import pandas as pd
-from langchain_core.messages import ToolMessage
-from langchain_core.tools import BaseTool
-from langchain_core.tools.base import InjectedToolCallId
-from langgraph.prebuilt import InjectedState
-from langgraph.types import Command
-from pydantic import BaseModel, Field
-from pymilvus import Collection
-
-<<<<<<< HEAD
-from ..utils.extractions.milvus_multimodal_pcst import MultimodalPCSTPruning
-from .load_arguments import ArgumentData
-
-try:
-    import cudf
-    import cupy as py
-
-    df = cudf
-except ImportError:
-    import numpy as py
-
-    df = pd
-=======
-from ..utils.extractions.milvus_multimodal_pcst import (
-    DynamicLibraryLoader,
-    MultimodalPCSTPruning,
-    SystemDetector,
-)
-from .load_arguments import ArgumentData
->>>>>>> 8a0a34f6
-
-# Initialize logger
-logging.basicConfig(level=logging.INFO)
-logger = logging.getLogger(__name__)
-
-
-class MultimodalSubgraphExtractionInput(BaseModel):
-    """
-    MultimodalSubgraphExtractionInput is a Pydantic model representing an input
-    for extracting a subgraph.
-
-    Args:
-        prompt: Prompt to interact with the backend.
-        tool_call_id: Tool call ID.
-        state: Injected state.
-        arg_data: Argument for analytical process over graph data.
-    """
-
-    tool_call_id: Annotated[str, InjectedToolCallId] = Field(description="Tool call ID.")
-    state: Annotated[dict, InjectedState] = Field(description="Injected state.")
-    prompt: str = Field(description="Prompt to interact with the backend.")
-    arg_data: ArgumentData = Field(description="Experiment over graph data.", default=None)
-
-
-class MultimodalSubgraphExtractionTool(BaseTool):
-    """
-    This tool performs subgraph extraction based on user's prompt by taking into account
-    the top-k nodes and edges.
-    """
-
-    name: str = "subgraph_extraction"
-    description: str = "A tool for subgraph extraction based on user's prompt."
-    args_schema: type[BaseModel] = MultimodalSubgraphExtractionInput
-
-<<<<<<< HEAD
-    def _read_multimodal_files(self, state: Annotated[dict, InjectedState]) -> df.DataFrame:
-=======
-    def __init__(self, **kwargs):
-        super().__init__(**kwargs)
-        # Initialize hardware detection and dynamic library loading
-        object.__setattr__(self, 'detector', SystemDetector())
-        object.__setattr__(self, 'loader', DynamicLibraryLoader(self.detector))
-        logger.info("MultimodalSubgraphExtractionTool initialized with %s mode",
-                   "GPU" if self.loader.use_gpu else "CPU")
-
-    def _read_multimodal_files(self,
-                               state: Annotated[dict, InjectedState]):
->>>>>>> 8a0a34f6
-        """
-        Read the uploaded multimodal files and return a DataFrame.
-
-        Args:
-            state: The injected state for the tool.
-
-        Returns:
-            A DataFrame containing the multimodal files.
-        """
-        multimodal_df = self.loader.df.DataFrame({"name": [], "node_type": []})
-
-        # Loop over the uploaded files and find multimodal files
-        logger.log(logging.INFO, "Looping over uploaded files")
-        for i in range(len(state["uploaded_files"])):
-            # Check if multimodal file is uploaded
-            if state["uploaded_files"][i]["file_type"] == "multimodal":
-                # Read the Excel file
-                multimodal_df = pd.read_excel(
-                    state["uploaded_files"][i]["file_path"], sheet_name=None
-                )
-
-        # Check if the multimodal_df is empty
-        logger.log(logging.INFO, "Checking if multimodal_df is empty")
-        if len(multimodal_df) > 0:
-            # Prepare multimodal_df
-            logger.log(logging.INFO, "Preparing multimodal_df")
-            # Merge all obtained dataframes into a single dataframe
-            multimodal_df = pd.concat(multimodal_df).reset_index()
-            multimodal_df = self.loader.df.DataFrame(multimodal_df)
-            multimodal_df.drop(columns=["level_1"], inplace=True)
-            multimodal_df.rename(
-                columns={"level_0": "q_node_type", "name": "q_node_name"}, inplace=True
-            )
-            # Since an excel sheet name could not contain a `/`,
-            # but the node type can be 'gene/protein' as exists in the PrimeKG
-            multimodal_df["q_node_type"] = multimodal_df["q_node_type"].str.replace("-", "_")
-
-        return multimodal_df
-
-<<<<<<< HEAD
-    def _prepare_query_modalities(
-        self, prompt: dict, state: Annotated[dict, InjectedState], cfg_db: dict
-    ) -> df.DataFrame:
-=======
-    def _query_milvus_collection(self, node_type, node_type_df, cfg_db):
-        """Helper method to query Milvus collection for a specific node type."""
-        # Load the collection
-        collection = Collection(
-            name=f"{cfg_db.milvus_db.database_name}_nodes_{node_type.replace('/', '_')}"
-        )
-        collection.load()
-
-        # Query the collection with node names from multimodal_df
-        node_names_series = node_type_df['q_node_name']
-        q_node_names = getattr(node_names_series,
-                               "to_pandas",
-                               lambda series=node_names_series: series)().tolist()
-        q_columns = ["node_id", "node_name", "node_type",
-                     "feat", "feat_emb", "desc", "desc_emb"]
-        res = collection.query(
-            expr=f'node_name IN [{','.join(f'"{name}"' for name in q_node_names)}]',
-            output_fields=q_columns,
-        )
-        # Convert the embeedings into floats
-        for r_ in res:
-            r_['feat_emb'] = [float(x) for x in r_['feat_emb']]
-            r_['desc_emb'] = [float(x) for x in r_['desc_emb']]
-
-        # Convert the result to a DataFrame
-        res_df = self.loader.df.DataFrame(res)[q_columns]
-        res_df["use_description"] = False
-        return res_df
-
-    def _prepare_query_modalities(self,
-                                  prompt: dict,
-                                  state: Annotated[dict, InjectedState],
-                                  cfg_db: dict):
->>>>>>> 8a0a34f6
-        """
-        Prepare the modality-specific query for subgraph extraction.
-
-        Args:
-            prompt: The dictionary containing the user prompt and embeddings.
-            state: The injected state for the tool.
-            cfg_db: The configuration dictionary for Milvus database.
-
-        Returns:
-            A DataFrame containing the query embeddings and modalities.
-        """
-        # Initialize dataframes
-        logger.log(logging.INFO, "Initializing dataframes")
-        query_df = []
-<<<<<<< HEAD
-        prompt_df = df.DataFrame(
-            {
-                "node_id": "user_prompt",
-                "node_name": "User Prompt",
-                "node_type": "prompt",
-                "feat": prompt["text"],
-                "feat_emb": prompt["emb"],
-                "desc": prompt["text"],
-                "desc_emb": prompt["emb"],
-                "use_description": True,  # set to True for user prompt embedding
-            }
-        )
-=======
-        prompt_df = self.loader.df.DataFrame({
-            'node_id': 'user_prompt',
-            'node_name': 'User Prompt',
-            'node_type': 'prompt',
-            'feat': prompt["text"],
-            'feat_emb': prompt["emb"],
-            'desc': prompt["text"],
-            'desc_emb': prompt["emb"],
-            'use_description': True # set to True for user prompt embedding
-        })
->>>>>>> 8a0a34f6
-
-        # Read multimodal files uploaded by the user
-        multimodal_df = self._read_multimodal_files(state)
-
-        # Check if the multimodal_df is empty
-        logger.log(logging.INFO, "Prepare query modalities")
-        if len(multimodal_df) > 0:
-            # Query the Milvus database for each node type in multimodal_df
-            logger.log(
-                logging.INFO,
-                "Querying Milvus database for each node type in multimodal_df",
-            )
-            for node_type, node_type_df in multimodal_df.groupby("q_node_type"):
-                print(f"Processing node type: {node_type}")
-<<<<<<< HEAD
-
-                # Load the collection
-                collection = Collection(
-                    name=f"{cfg_db.milvus_db.database_name}_nodes_{node_type.replace('/', '_')}"
-                )
-                collection.load()
-
-                # Query the collection with node names from multimodal_df
-                q_node_names = getattr(
-                    node_type_df["q_node_name"],
-                    "to_pandas",
-                    lambda nt_df=node_type_df: nt_df["q_node_name"],  # capture current value
-                )().tolist()
-                q_columns = [
-                    "node_id",
-                    "node_name",
-                    "node_type",
-                    "feat",
-                    "feat_emb",
-                    "desc",
-                    "desc_emb",
-                ]
-                res = collection.query(
-                    expr=f"node_name IN [{','.join(f'"{name}"' for name in q_node_names)}]",
-                    output_fields=q_columns,
-                )
-                # Convert the embeedings into floats
-                for r_ in res:
-                    r_["feat_emb"] = [float(x) for x in r_["feat_emb"]]
-                    r_["desc_emb"] = [float(x) for x in r_["desc_emb"]]
-
-                # Convert the result to a DataFrame
-                res_df = df.DataFrame(res)[q_columns]
-                res_df["use_description"] = False
-
-                # Append the results to query_df
-=======
-                res_df = self._query_milvus_collection(node_type, node_type_df, cfg_db)
->>>>>>> 8a0a34f6
-                query_df.append(res_df)
-
-            # Concatenate all results into a single DataFrame
-            logger.log(logging.INFO, "Concatenating all results into a single DataFrame")
-            query_df = self.loader.df.concat(query_df, ignore_index=True)
-
-            # Update the state by adding the the selected node IDs
-            logger.log(logging.INFO, "Updating state with selected node IDs")
-            state["selections"] = (
-                getattr(query_df, "to_pandas", lambda: query_df)()
-                .groupby("node_type")["node_id"]
-                .apply(list)
-                .to_dict()
-            )
-
-            # Append a user prompt to the query dataframe
-            logger.log(logging.INFO, "Adding user prompt to query dataframe")
-            query_df = self.loader.df.concat([query_df, prompt_df]).reset_index(drop=True)
-        else:
-            # If no multimodal files are uploaded, use the prompt embeddings
-            query_df = prompt_df
-
-        return query_df
-
-    def _perform_subgraph_extraction(
-        self,
-        state: Annotated[dict, InjectedState],
-        cfg: dict,
-        cfg_db: dict,
-        query_df: pd.DataFrame,
-    ) -> dict:
-        """
-        Perform multimodal subgraph extraction based on modal-specific embeddings.
-
-        Args:
-            state: The injected state for the tool.
-            cfg: The configuration dictionary.
-            cfg_db: The configuration dictionary for Milvus database.
-            query_df: The DataFrame containing the query embeddings and modalities.
-
-        Returns:
-            A dictionary containing the extracted subgraph with nodes and edges.
-        """
-        # Initialize the subgraph dictionary
-        subgraphs = []
-        unified_subgraph = {"nodes": [], "edges": []}
-        # subgraphs = {}
-        # subgraphs["nodes"] = []
-        # subgraphs["edges"] = []
-
-        # Loop over query embeddings and modalities
-        for q in getattr(query_df, "to_pandas", lambda: query_df)().iterrows():
-            logger.log(logging.INFO, "===========================================")
-            logger.log(logging.INFO, "Processing query: %s", q[1]["node_name"])
-            # Prepare the PCSTPruning object and extract the subgraph
-            # Parameters were set in the configuration file obtained from Hydra
-            # start = datetime.datetime.now()
-            # Get dynamic metric type (overrides any config setting)
-            # Get dynamic metric type (overrides any config setting)
-            has_vector_processing = hasattr(cfg, 'vector_processing')
-            if has_vector_processing:
-                dynamic_metrics_enabled = getattr(cfg.vector_processing, 'dynamic_metrics', True)
-            else:
-                dynamic_metrics_enabled = False
-            if has_vector_processing and dynamic_metrics_enabled:
-                dynamic_metric_type = self.loader.metric_type
-            else:
-                dynamic_metric_type = getattr(cfg, 'search_metric_type',
-                                               self.loader.metric_type)
-
-            subgraph = MultimodalPCSTPruning(
-                topk=state["topk_nodes"],
-                topk_e=state["topk_edges"],
-                cost_e=cfg.cost_e,
-                c_const=cfg.c_const,
-                root=cfg.root,
-                num_clusters=cfg.num_clusters,
-                pruning=cfg.pruning,
-                verbosity_level=cfg.verbosity_level,
-<<<<<<< HEAD
-                use_description=q[1]["use_description"],
-                metric_type=cfg.search_metric_type,
-            ).extract_subgraph(q[1]["desc_emb"], q[1]["feat_emb"], q[1]["node_type"], cfg_db)
-=======
-                use_description=q[1]['use_description'],
-                metric_type=dynamic_metric_type,  # Use dynamic or config metric type
-                loader=self.loader  # Pass the loader instance
-            ).extract_subgraph(q[1]['desc_emb'],
-                               q[1]['feat_emb'],
-                               q[1]['node_type'],
-                               cfg_db)
->>>>>>> 8a0a34f6
-
-            # Append the extracted subgraph to the dictionary
-            unified_subgraph["nodes"].append(subgraph["nodes"].tolist())
-            unified_subgraph["edges"].append(subgraph["edges"].tolist())
-            subgraphs.append(
-                (
-                    q[1]["node_name"],
-                    subgraph["nodes"].tolist(),
-                    subgraph["edges"].tolist(),
-                )
-            )
-
-            # end = datetime.datetime.now()
-            # logger.log(logging.INFO, "Subgraph extraction time: %s seconds",
-            #            (end - start).total_seconds())
-
-        # Concatenate and get unique node and edge indices
-        nodes_arrays = [self.loader.py.array(list_) for list_ in unified_subgraph["nodes"]]
-        unified_subgraph["nodes"] = self.loader.py.unique(
-            self.loader.py.concatenate(nodes_arrays)
-        ).tolist()
-        edges_arrays = [self.loader.py.array(list_) for list_ in unified_subgraph["edges"]]
-        unified_subgraph["edges"] = self.loader.py.unique(
-            self.loader.py.concatenate(edges_arrays)
-        ).tolist()
-
-<<<<<<< HEAD
-        # Convert the unified subgraph and subgraphs to cudf DataFrames
-        unified_subgraph = df.DataFrame(
-            [
-                (
-                    "Unified Subgraph",
-                    unified_subgraph["nodes"],
-                    unified_subgraph["edges"],
-                )
-            ],
-            columns=["name", "nodes", "edges"],
-        )
-        subgraphs = df.DataFrame(subgraphs, columns=["name", "nodes", "edges"])
-=======
-        # Convert the unified subgraph and subgraphs to DataFrames
-        unified_subgraph = self.loader.df.DataFrame([("Unified Subgraph",
-                                                      unified_subgraph["nodes"],
-                                                      unified_subgraph["edges"])],
-                                                     columns=["name", "nodes", "edges"])
-        subgraphs = self.loader.df.DataFrame(subgraphs, columns=["name", "nodes", "edges"])
->>>>>>> 8a0a34f6
-
-        # Concatenate both DataFrames
-        subgraphs = self.loader.df.concat([unified_subgraph, subgraphs], ignore_index=True)
-
-        return subgraphs
-
-    def _prepare_final_subgraph(
-        self, state: Annotated[dict, InjectedState], subgraph: dict, cfg: dict, cfg_db
-    ) -> dict:
-        """
-        Prepare the subgraph based on the extracted subgraph.
-
-        Args:
-            state: The injected state for the tool.
-            subgraph: The extracted subgraph.
-            graph: The graph dictionary.
-            cfg: The configuration dictionary for the tool.
-            cfg_db: The configuration dictionary for Milvus database.
-
-        Returns:
-            A dictionary containing the PyG graph, NetworkX graph, and textualized graph.
-        """
-<<<<<<< HEAD
-        # Convert the dict to a cudf DataFrame
-        node_colors = {
-            n: cfg.node_colors_dict[k] for k, v in state["selections"].items() for n in v
-        }
-        color_df = df.DataFrame(list(node_colors.items()), columns=["node_id", "color"])
-=======
-        # Convert the dict to a DataFrame
-        node_colors = {n: cfg.node_colors_dict[k]
-                        for k, v in state["selections"].items() for n in v}
-        color_df = self.loader.df.DataFrame(list(node_colors.items()), columns=["node_id", "color"])
->>>>>>> 8a0a34f6
-        # print(color_df)
-
-        # Prepare the subgraph dictionary
-        graph_dict = {"name": [], "nodes": [], "edges": [], "text": ""}
-        for sub in getattr(subgraph, "to_pandas", lambda: subgraph)().itertuples(index=False):
-<<<<<<< HEAD
-            # Prepare the graph name
-            print(f"Processing subgraph: {sub.name}")
-            print("---")
-            print(sub.nodes)
-            print("---")
-            print(sub.edges)
-            print("---")
-
-            # Prepare graph dataframes
-            # Nodes
-            coll_name = f"{cfg_db.milvus_db.database_name}_nodes"
-            node_coll = Collection(name=coll_name)
-            node_coll.load()
-            graph_nodes = node_coll.query(
-                expr=f"node_index IN [{','.join(f'{n}' for n in sub.nodes)}]",
-                output_fields=["node_id", "node_name", "node_type", "desc"],
-            )
-            graph_nodes = df.DataFrame(graph_nodes)
-            graph_nodes.drop(columns=["node_index"], inplace=True)
-            if not color_df.empty:
-                # Merge the color dataframe with the graph nodes
-                graph_nodes = graph_nodes.merge(color_df, on="node_id", how="left")
-            else:
-                graph_nodes["color"] = "black"  # Default color
-            graph_nodes["color"].fillna("black", inplace=True)  # Fill NaN colors with black
-            # Edges
-            coll_name = f"{cfg_db.milvus_db.database_name}_edges"
-            edge_coll = Collection(name=coll_name)
-            edge_coll.load()
-            graph_edges = edge_coll.query(
-                expr=f"triplet_index IN [{','.join(f'{e}' for e in sub.edges)}]",
-                output_fields=["head_id", "tail_id", "edge_type"],
-            )
-            graph_edges = df.DataFrame(graph_edges)
-            graph_edges.drop(columns=["triplet_index"], inplace=True)
-            graph_edges["edge_type"] = graph_edges["edge_type"].str.split("|")
-
-            # Prepare lists for visualization
-            graph_dict["name"].append(sub.name)
-            graph_dict["nodes"].append(
-                [
-                    (
-                        row.node_id,
-                        {
-                            "hover": "Node Name : "
-                            + row.node_name
-                            + "\n"
-                            + "Node Type : "
-                            + row.node_type
-                            + "\n"
-                            + "Desc : "
-                            + row.desc,
-                            "click": "$hover",
-                            "color": row.color,
-                        },
-                    )
-                    for row in getattr(
-                        graph_nodes, "to_pandas", lambda gn=graph_nodes: gn
-                    )().itertuples(index=False)
-                ]
-            )
-            graph_dict["edges"].append(
-                [
-                    (row.head_id, row.tail_id, {"label": tuple(row.edge_type)})
-                    for row in getattr(
-                        graph_edges,
-                        "to_pandas",
-                        lambda ge=graph_edges: ge,  # bind current graph_edges
-                    )().itertuples(index=False)
-                ]
-            )
-
-            # Prepare the textualized subgraph
-            if sub.name == "Unified Subgraph":
-                graph_nodes = graph_nodes[["node_id", "desc"]]
-                graph_nodes.rename(columns={"desc": "node_attr"}, inplace=True)
-                graph_edges = graph_edges[["head_id", "edge_type", "tail_id"]]
-                graph_dict["text"] = (
-                    getattr(graph_nodes, "to_pandas", lambda gn=graph_nodes: gn)().to_csv(
-                        index=False
-                    )
-                    + "\n"
-                    + getattr(graph_edges, "to_pandas", lambda ge=graph_edges: ge)().to_csv(
-                        index=False
-                    )
-                )
-
-        return graph_dict
-
-    def normalize_vector(self, v: list) -> list:
-=======
-            graph_nodes, graph_edges = self._process_subgraph_data(sub, cfg_db, color_df)
-
-            # Prepare lists for visualization
-            graph_dict["name"].append(sub.name)
-            graph_dict["nodes"].append([(
-                row.node_id,
-                {'hover': "Node Name : " + row.node_name + "\n" +\
-                    "Node Type : " + row.node_type + "\n" +
-                    "Desc : " + row.desc,
-                'click': '$hover',
-                'color': row.color})
-                for row in getattr(graph_nodes,
-                                   "to_pandas",
-                                   lambda graph_nodes=graph_nodes: graph_nodes)()
-                                   .itertuples(index=False)])
-            graph_dict["edges"].append([(
-                row.head_id,
-                row.tail_id,
-                {'label': tuple(row.edge_type)})
-                for row in getattr(graph_edges,
-                                   "to_pandas",
-                                   lambda graph_edges=graph_edges: graph_edges)()
-                                   .itertuples(index=False)])
-
-            # Prepare the textualized subgraph
-            if sub.name == "Unified Subgraph":
-                graph_nodes = graph_nodes[['node_id', 'desc']]
-                graph_nodes.rename(columns={'desc': 'node_attr'}, inplace=True)
-                graph_edges = graph_edges[['head_id', 'edge_type', 'tail_id']]
-                nodes_pandas = getattr(graph_nodes, "to_pandas",
-                                        lambda graph_nodes=graph_nodes: graph_nodes)()
-                nodes_csv = nodes_pandas.to_csv(index=False)
-                edges_pandas = getattr(graph_edges, "to_pandas",
-                                        lambda graph_edges=graph_edges: graph_edges)()
-                edges_csv = edges_pandas.to_csv(index=False)
-                graph_dict["text"] = nodes_csv + "\n" + edges_csv
-
-        return graph_dict
-
-    def _process_subgraph_data(self, sub, cfg_db, color_df):
-        """Helper method to process individual subgraph data."""
-        print(f"Processing subgraph: {sub.name}")
-        print('---')
-        print(sub.nodes)
-        print('---')
-        print(sub.edges)
-        print('---')
-
-        # Prepare graph dataframes - Nodes
-        coll_name = f"{cfg_db.milvus_db.database_name}_nodes"
-        node_coll = Collection(name=coll_name)
-        node_coll.load()
-        graph_nodes = node_coll.query(
-            expr=f'node_index IN [{",".join(f"{n}" for n in sub.nodes)}]',
-            output_fields=['node_id', 'node_name', 'node_type', 'desc']
-        )
-        graph_nodes = self.loader.df.DataFrame(graph_nodes)
-        graph_nodes.drop(columns=['node_index'], inplace=True)
-        if not color_df.empty:
-            graph_nodes = graph_nodes.merge(color_df, on="node_id", how="left")
-        else:
-            graph_nodes["color"] = 'black'
-        graph_nodes['color'] = graph_nodes['color'].fillna('black')
-
-        # Edges
-        coll_name = f"{cfg_db.milvus_db.database_name}_edges"
-        edge_coll = Collection(name=coll_name)
-        edge_coll.load()
-        graph_edges = edge_coll.query(
-            expr=f'triplet_index IN [{",".join(f"{e}" for e in sub.edges)}]',
-            output_fields=['head_id', 'tail_id', 'edge_type']
-        )
-        graph_edges = self.loader.df.DataFrame(graph_edges)
-        graph_edges.drop(columns=['triplet_index'], inplace=True)
-        graph_edges['edge_type'] = graph_edges['edge_type'].str.split('|')
-
-        return graph_nodes, graph_edges
-
-    def normalize_vector(self,
-                         v : list) -> list:
->>>>>>> 8a0a34f6
-        """
-        Normalize a vector using appropriate library (CuPy for GPU, NumPy for CPU).
-
-        Args:
-            v : Vector to normalize.
-
-        Returns:
-            Normalized vector.
-        """
-        if self.loader.normalize_vectors:
-            # GPU mode: normalize the vector
-            v_array = self.loader.py.asarray(v)
-            norm = self.loader.py.linalg.norm(v_array)
-            return (v_array / norm).tolist()
-        # CPU mode: return as-is for COSINE similarity
-        return v
-
-    def _run(
-        self,
-        tool_call_id: Annotated[str, InjectedToolCallId],
-        state: Annotated[dict, InjectedState],
-        prompt: str,
-        arg_data: ArgumentData = None,
-    ) -> Command:
-        """
-        Run the subgraph extraction tool.
-
-        Args:
-            tool_call_id: The tool call ID for the tool.
-            state: Injected state for the tool.
-            prompt: The prompt to interact with the backend.
-            arg_data (ArgumentData): The argument data.
-
-        Returns:
-            Command: The command to be executed.
-        """
-        logger.log(logging.INFO, "Invoking subgraph_extraction tool")
-
-        # Load hydra configuration
-        with hydra.initialize(version_base=None, config_path="../configs"):
-            cfg = hydra.compose(
-                config_name="config",
-                overrides=["tools/multimodal_subgraph_extraction=default"],
-            )
-            cfg_db = cfg.app.frontend
-            cfg = cfg.tools.multimodal_subgraph_extraction
-
-        # Check if the Milvus connection exists
-        # logger.log(logging.INFO, "Checking Milvus connection")
-        # logger.log(logging.INFO, "Milvus connection name: %s", cfg_db.milvus_db.alias)
-        # logger.log(logging.INFO, "Milvus connection DB: %s", cfg_db.milvus_db.database_name)
-        # logger.log(logging.INFO, "Is connection established? %s",
-        #            connections.has_connection(cfg_db.milvus_db.alias))
-        # if connections.has_connection(cfg_db.milvus_db.alias):
-        #     logger.log(logging.INFO, "Milvus connection is established.")
-        #     for collection_name in utility.list_collections():
-        #         logger.log(logging.INFO, "Collection: %s", collection_name)
-
-        # Prepare the query embeddings and modalities
-        logger.log(logging.INFO, "_prepare_query_modalities")
-        # start = datetime.datetime.now()
-        query_df = self._prepare_query_modalities(
-            {
-                "text": prompt,
-                "emb": [self.normalize_vector(state["embedding_model"].embed_query(prompt))],
-            },
-            state,
-            cfg_db,
-        )
-        # end = datetime.datetime.now()
-        # logger.log(logging.INFO, "_prepare_query_modalities time: %s seconds",
-        #            (end - start).total_seconds())
-
-        # Perform subgraph extraction
-        logger.log(logging.INFO, "_perform_subgraph_extraction")
-        # start = datetime.datetime.now()
-        subgraphs = self._perform_subgraph_extraction(state, cfg, cfg_db, query_df)
-        # end = datetime.datetime.now()
-        # logger.log(logging.INFO, "_perform_subgraph_extraction time: %s seconds",
-        #            (end - start).total_seconds())
-
-        # Prepare subgraph as a NetworkX graph and textualized graph
-        logger.log(logging.INFO, "_prepare_final_subgraph")
-        logger.log(logging.INFO, "Subgraphs extracted: %s", len(subgraphs))
-        # start = datetime.datetime.now()
-        final_subgraph = self._prepare_final_subgraph(state, subgraphs, cfg, cfg_db)
-        # end = datetime.datetime.now()
-        # logger.log(logging.INFO, "_prepare_final_subgraph time: %s seconds",
-        #            (end - start).total_seconds())
-
-        # Prepare the dictionary of extracted graph
-        logger.log(logging.INFO, "dic_extracted_graph")
-        # start = datetime.datetime.now()
-        dic_extracted_graph = {
-            "name": arg_data.extraction_name,
-            "tool_call_id": tool_call_id,
-            "graph_source": state["dic_source_graph"][0]["name"],
-            "topk_nodes": state["topk_nodes"],
-            "topk_edges": state["topk_edges"],
-            "graph_dict": {
-                "name": final_subgraph["name"],
-                "nodes": final_subgraph["nodes"],
-                "edges": final_subgraph["edges"],
-            },
-            "graph_text": final_subgraph["text"],
-            "graph_summary": None,
-        }
-        # end = datetime.datetime.now()
-        # logger.log(logging.INFO, "dic_extracted_graph time: %s seconds",
-        #            (end - start).total_seconds())
-
-        # Prepare the dictionary of updated state
-        dic_updated_state_for_model = {}
-        for key, value in {
-            "dic_extracted_graph": [dic_extracted_graph],
-        }.items():
-            if value:
-                dic_updated_state_for_model[key] = value
-
-        # Return the updated state of the tool
-        return Command(
-            update=dic_updated_state_for_model
-            | {
-                # update the message history
-                "messages": [
-                    ToolMessage(
-                        content=f"Subgraph Extraction Result of {arg_data.extraction_name}",
-                        tool_call_id=tool_call_id,
-                    )
-                ],
-            }
-        )
+"""
+Tool for performing multimodal subgraph extraction.
+"""
+
+import logging
+from typing import Annotated
+
+import hydra
+import pandas as pd
+from langchain_core.messages import ToolMessage
+from langchain_core.tools import BaseTool
+from langchain_core.tools.base import InjectedToolCallId
+from langgraph.prebuilt import InjectedState
+from langgraph.types import Command
+from pydantic import BaseModel, Field
+from pymilvus import Collection
+
+from ..utils.extractions.milvus_multimodal_pcst import (
+    DynamicLibraryLoader,
+    MultimodalPCSTPruning,
+    SystemDetector,
+)
+from .load_arguments import ArgumentData
+
+# Initialize logger
+logging.basicConfig(level=logging.INFO)
+logger = logging.getLogger(__name__)
+
+
+class MultimodalSubgraphExtractionInput(BaseModel):
+    """
+    MultimodalSubgraphExtractionInput is a Pydantic model representing an input
+    for extracting a subgraph.
+
+    Args:
+        prompt: Prompt to interact with the backend.
+        tool_call_id: Tool call ID.
+        state: Injected state.
+        arg_data: Argument for analytical process over graph data.
+    """
+
+    tool_call_id: Annotated[str, InjectedToolCallId] = Field(description="Tool call ID.")
+    state: Annotated[dict, InjectedState] = Field(description="Injected state.")
+    prompt: str = Field(description="Prompt to interact with the backend.")
+    arg_data: ArgumentData = Field(description="Experiment over graph data.", default=None)
+
+
+class MultimodalSubgraphExtractionTool(BaseTool):
+    """
+    This tool performs subgraph extraction based on user's prompt by taking into account
+    the top-k nodes and edges.
+    """
+
+    name: str = "subgraph_extraction"
+    description: str = "A tool for subgraph extraction based on user's prompt."
+    args_schema: type[BaseModel] = MultimodalSubgraphExtractionInput
+
+    def __init__(self, **kwargs):
+        super().__init__(**kwargs)
+        # Initialize hardware detection and dynamic library loading
+        object.__setattr__(self, "detector", SystemDetector())
+        object.__setattr__(self, "loader", DynamicLibraryLoader(self.detector))
+        logger.info(
+            "MultimodalSubgraphExtractionTool initialized with %s mode",
+            "GPU" if self.loader.use_gpu else "CPU",
+        )
+
+    def _read_multimodal_files(self, state: Annotated[dict, InjectedState]):
+        """
+        Read the uploaded multimodal files and return a DataFrame.
+
+        Args:
+            state: The injected state for the tool.
+
+        Returns:
+            A DataFrame containing the multimodal files.
+        """
+        multimodal_df = self.loader.df.DataFrame({"name": [], "node_type": []})
+
+        # Loop over the uploaded files and find multimodal files
+        logger.log(logging.INFO, "Looping over uploaded files")
+        for i in range(len(state["uploaded_files"])):
+            # Check if multimodal file is uploaded
+            if state["uploaded_files"][i]["file_type"] == "multimodal":
+                # Read the Excel file
+                multimodal_df = pd.read_excel(
+                    state["uploaded_files"][i]["file_path"], sheet_name=None
+                )
+
+        # Check if the multimodal_df is empty
+        logger.log(logging.INFO, "Checking if multimodal_df is empty")
+        if len(multimodal_df) > 0:
+            # Prepare multimodal_df
+            logger.log(logging.INFO, "Preparing multimodal_df")
+            # Merge all obtained dataframes into a single dataframe
+            multimodal_df = pd.concat(multimodal_df).reset_index()
+            multimodal_df = self.loader.df.DataFrame(multimodal_df)
+            multimodal_df.drop(columns=["level_1"], inplace=True)
+            multimodal_df.rename(
+                columns={"level_0": "q_node_type", "name": "q_node_name"}, inplace=True
+            )
+            # Since an excel sheet name could not contain a `/`,
+            # but the node type can be 'gene/protein' as exists in the PrimeKG
+            multimodal_df["q_node_type"] = multimodal_df["q_node_type"].str.replace("-", "_")
+
+        return multimodal_df
+
+    def _query_milvus_collection(self, node_type, node_type_df, cfg_db):
+        """Helper method to query Milvus collection for a specific node type."""
+        # Load the collection
+        collection = Collection(
+            name=f"{cfg_db.milvus_db.database_name}_nodes_{node_type.replace('/', '_')}"
+        )
+        collection.load()
+
+        # Query the collection with node names from multimodal_df
+        node_names_series = node_type_df["q_node_name"]
+        q_node_names = getattr(
+            node_names_series, "to_pandas", lambda series=node_names_series: series
+        )().tolist()
+        q_columns = ["node_id", "node_name", "node_type", "feat", "feat_emb", "desc", "desc_emb"]
+        res = collection.query(
+            expr=f"node_name IN [{','.join(f'"{name}"' for name in q_node_names)}]",
+            output_fields=q_columns,
+        )
+        # Convert the embeedings into floats
+        for r_ in res:
+            r_["feat_emb"] = [float(x) for x in r_["feat_emb"]]
+            r_["desc_emb"] = [float(x) for x in r_["desc_emb"]]
+
+        # Convert the result to a DataFrame
+        res_df = self.loader.df.DataFrame(res)[q_columns]
+        res_df["use_description"] = False
+        return res_df
+
+    def _prepare_query_modalities(
+        self, prompt: dict, state: Annotated[dict, InjectedState], cfg_db: dict
+    ):
+        """
+        Prepare the modality-specific query for subgraph extraction.
+
+        Args:
+            prompt: The dictionary containing the user prompt and embeddings.
+            state: The injected state for the tool.
+            cfg_db: The configuration dictionary for Milvus database.
+
+        Returns:
+            A DataFrame containing the query embeddings and modalities.
+        """
+        # Initialize dataframes
+        logger.log(logging.INFO, "Initializing dataframes")
+        query_df = []
+        prompt_df = self.loader.df.DataFrame(
+            {
+                "node_id": "user_prompt",
+                "node_name": "User Prompt",
+                "node_type": "prompt",
+                "feat": prompt["text"],
+                "feat_emb": prompt["emb"],
+                "desc": prompt["text"],
+                "desc_emb": prompt["emb"],
+                "use_description": True,  # set to True for user prompt embedding
+            }
+        )
+
+        # Read multimodal files uploaded by the user
+        multimodal_df = self._read_multimodal_files(state)
+
+        # Check if the multimodal_df is empty
+        logger.log(logging.INFO, "Prepare query modalities")
+        if len(multimodal_df) > 0:
+            # Query the Milvus database for each node type in multimodal_df
+            logger.log(
+                logging.INFO,
+                "Querying Milvus database for each node type in multimodal_df",
+            )
+            for node_type, node_type_df in multimodal_df.groupby("q_node_type"):
+                print(f"Processing node type: {node_type}")
+                res_df = self._query_milvus_collection(node_type, node_type_df, cfg_db)
+                query_df.append(res_df)
+
+            # Concatenate all results into a single DataFrame
+            logger.log(logging.INFO, "Concatenating all results into a single DataFrame")
+            query_df = self.loader.df.concat(query_df, ignore_index=True)
+
+            # Update the state by adding the the selected node IDs
+            logger.log(logging.INFO, "Updating state with selected node IDs")
+            state["selections"] = (
+                getattr(query_df, "to_pandas", lambda: query_df)()
+                .groupby("node_type")["node_id"]
+                .apply(list)
+                .to_dict()
+            )
+
+            # Append a user prompt to the query dataframe
+            logger.log(logging.INFO, "Adding user prompt to query dataframe")
+            query_df = self.loader.df.concat([query_df, prompt_df]).reset_index(drop=True)
+        else:
+            # If no multimodal files are uploaded, use the prompt embeddings
+            query_df = prompt_df
+
+        return query_df
+
+    def _perform_subgraph_extraction(
+        self,
+        state: Annotated[dict, InjectedState],
+        cfg: dict,
+        cfg_db: dict,
+        query_df: pd.DataFrame,
+    ) -> dict:
+        """
+        Perform multimodal subgraph extraction based on modal-specific embeddings.
+
+        Args:
+            state: The injected state for the tool.
+            cfg: The configuration dictionary.
+            cfg_db: The configuration dictionary for Milvus database.
+            query_df: The DataFrame containing the query embeddings and modalities.
+
+        Returns:
+            A dictionary containing the extracted subgraph with nodes and edges.
+        """
+        # Initialize the subgraph dictionary
+        subgraphs = []
+        unified_subgraph = {"nodes": [], "edges": []}
+        # subgraphs = {}
+        # subgraphs["nodes"] = []
+        # subgraphs["edges"] = []
+
+        # Loop over query embeddings and modalities
+        for q in getattr(query_df, "to_pandas", lambda: query_df)().iterrows():
+            logger.log(logging.INFO, "===========================================")
+            logger.log(logging.INFO, "Processing query: %s", q[1]["node_name"])
+            # Prepare the PCSTPruning object and extract the subgraph
+            # Parameters were set in the configuration file obtained from Hydra
+            # start = datetime.datetime.now()
+            # Get dynamic metric type (overrides any config setting)
+            # Get dynamic metric type (overrides any config setting)
+            has_vector_processing = hasattr(cfg, "vector_processing")
+            if has_vector_processing:
+                dynamic_metrics_enabled = getattr(cfg.vector_processing, "dynamic_metrics", True)
+            else:
+                dynamic_metrics_enabled = False
+            if has_vector_processing and dynamic_metrics_enabled:
+                dynamic_metric_type = self.loader.metric_type
+            else:
+                dynamic_metric_type = getattr(cfg, "search_metric_type", self.loader.metric_type)
+
+            subgraph = MultimodalPCSTPruning(
+                topk=state["topk_nodes"],
+                topk_e=state["topk_edges"],
+                cost_e=cfg.cost_e,
+                c_const=cfg.c_const,
+                root=cfg.root,
+                num_clusters=cfg.num_clusters,
+                pruning=cfg.pruning,
+                verbosity_level=cfg.verbosity_level,
+                use_description=q[1]["use_description"],
+                metric_type=dynamic_metric_type,  # Use dynamic or config metric type
+                loader=self.loader,  # Pass the loader instance
+            ).extract_subgraph(q[1]["desc_emb"], q[1]["feat_emb"], q[1]["node_type"], cfg_db)
+
+            # Append the extracted subgraph to the dictionary
+            unified_subgraph["nodes"].append(subgraph["nodes"].tolist())
+            unified_subgraph["edges"].append(subgraph["edges"].tolist())
+            subgraphs.append(
+                (
+                    q[1]["node_name"],
+                    subgraph["nodes"].tolist(),
+                    subgraph["edges"].tolist(),
+                )
+            )
+
+            # end = datetime.datetime.now()
+            # logger.log(logging.INFO, "Subgraph extraction time: %s seconds",
+            #            (end - start).total_seconds())
+
+        # Concatenate and get unique node and edge indices
+        nodes_arrays = [self.loader.py.array(list_) for list_ in unified_subgraph["nodes"]]
+        unified_subgraph["nodes"] = self.loader.py.unique(
+            self.loader.py.concatenate(nodes_arrays)
+        ).tolist()
+        edges_arrays = [self.loader.py.array(list_) for list_ in unified_subgraph["edges"]]
+        unified_subgraph["edges"] = self.loader.py.unique(
+            self.loader.py.concatenate(edges_arrays)
+        ).tolist()
+
+        # Convert the unified subgraph and subgraphs to DataFrames
+        unified_subgraph = self.loader.df.DataFrame(
+            [("Unified Subgraph", unified_subgraph["nodes"], unified_subgraph["edges"])],
+            columns=["name", "nodes", "edges"],
+        )
+        subgraphs = self.loader.df.DataFrame(subgraphs, columns=["name", "nodes", "edges"])
+
+        # Concatenate both DataFrames
+        subgraphs = self.loader.df.concat([unified_subgraph, subgraphs], ignore_index=True)
+
+        return subgraphs
+
+    def _prepare_final_subgraph(
+        self, state: Annotated[dict, InjectedState], subgraph: dict, cfg: dict, cfg_db
+    ) -> dict:
+        """
+        Prepare the subgraph based on the extracted subgraph.
+
+        Args:
+            state: The injected state for the tool.
+            subgraph: The extracted subgraph.
+            graph: The graph dictionary.
+            cfg: The configuration dictionary for the tool.
+            cfg_db: The configuration dictionary for Milvus database.
+
+        Returns:
+            A dictionary containing the PyG graph, NetworkX graph, and textualized graph.
+        """
+        # Convert the dict to a DataFrame
+        node_colors = {
+            n: cfg.node_colors_dict[k] for k, v in state["selections"].items() for n in v
+        }
+        color_df = self.loader.df.DataFrame(list(node_colors.items()), columns=["node_id", "color"])
+        # print(color_df)
+
+        # Prepare the subgraph dictionary
+        graph_dict = {"name": [], "nodes": [], "edges": [], "text": ""}
+        for sub in getattr(subgraph, "to_pandas", lambda: subgraph)().itertuples(index=False):
+            graph_nodes, graph_edges = self._process_subgraph_data(sub, cfg_db, color_df)
+
+            # Prepare lists for visualization
+            graph_dict["name"].append(sub.name)
+            graph_dict["nodes"].append(
+                [
+                    (
+                        row.node_id,
+                        {
+                            "hover": "Node Name : "
+                            + row.node_name
+                            + "\n"
+                            + "Node Type : "
+                            + row.node_type
+                            + "\n"
+                            + "Desc : "
+                            + row.desc,
+                            "click": "$hover",
+                            "color": row.color,
+                        },
+                    )
+                    for row in getattr(
+                        graph_nodes, "to_pandas", lambda graph_nodes=graph_nodes: graph_nodes
+                    )().itertuples(index=False)
+                ]
+            )
+            graph_dict["edges"].append(
+                [
+                    (row.head_id, row.tail_id, {"label": tuple(row.edge_type)})
+                    for row in getattr(
+                        graph_edges, "to_pandas", lambda graph_edges=graph_edges: graph_edges
+                    )().itertuples(index=False)
+                ]
+            )
+
+            # Prepare the textualized subgraph
+            if sub.name == "Unified Subgraph":
+                graph_nodes = graph_nodes[["node_id", "desc"]]
+                graph_nodes.rename(columns={"desc": "node_attr"}, inplace=True)
+                graph_edges = graph_edges[["head_id", "edge_type", "tail_id"]]
+                nodes_pandas = getattr(
+                    graph_nodes, "to_pandas", lambda graph_nodes=graph_nodes: graph_nodes
+                )()
+                nodes_csv = nodes_pandas.to_csv(index=False)
+                edges_pandas = getattr(
+                    graph_edges, "to_pandas", lambda graph_edges=graph_edges: graph_edges
+                )()
+                edges_csv = edges_pandas.to_csv(index=False)
+                graph_dict["text"] = nodes_csv + "\n" + edges_csv
+
+        return graph_dict
+
+    def _process_subgraph_data(self, sub, cfg_db, color_df):
+        """Helper method to process individual subgraph data."""
+        print(f"Processing subgraph: {sub.name}")
+        print("---")
+        print(sub.nodes)
+        print("---")
+        print(sub.edges)
+        print("---")
+
+        # Prepare graph dataframes - Nodes
+        coll_name = f"{cfg_db.milvus_db.database_name}_nodes"
+        node_coll = Collection(name=coll_name)
+        node_coll.load()
+        graph_nodes = node_coll.query(
+            expr=f"node_index IN [{','.join(f'{n}' for n in sub.nodes)}]",
+            output_fields=["node_id", "node_name", "node_type", "desc"],
+        )
+        graph_nodes = self.loader.df.DataFrame(graph_nodes)
+        graph_nodes.drop(columns=["node_index"], inplace=True)
+        if not color_df.empty:
+            graph_nodes = graph_nodes.merge(color_df, on="node_id", how="left")
+        else:
+            graph_nodes["color"] = "black"
+        graph_nodes["color"] = graph_nodes["color"].fillna("black")
+
+        # Edges
+        coll_name = f"{cfg_db.milvus_db.database_name}_edges"
+        edge_coll = Collection(name=coll_name)
+        edge_coll.load()
+        graph_edges = edge_coll.query(
+            expr=f"triplet_index IN [{','.join(f'{e}' for e in sub.edges)}]",
+            output_fields=["head_id", "tail_id", "edge_type"],
+        )
+        graph_edges = self.loader.df.DataFrame(graph_edges)
+        graph_edges.drop(columns=["triplet_index"], inplace=True)
+        graph_edges["edge_type"] = graph_edges["edge_type"].str.split("|")
+
+        return graph_nodes, graph_edges
+
+    def normalize_vector(self, v: list) -> list:
+        """
+        Normalize a vector using appropriate library (CuPy for GPU, NumPy for CPU).
+
+        Args:
+            v : Vector to normalize.
+
+        Returns:
+            Normalized vector.
+        """
+        if self.loader.normalize_vectors:
+            # GPU mode: normalize the vector
+            v_array = self.loader.py.asarray(v)
+            norm = self.loader.py.linalg.norm(v_array)
+            return (v_array / norm).tolist()
+        # CPU mode: return as-is for COSINE similarity
+        return v
+
+    def _run(
+        self,
+        tool_call_id: Annotated[str, InjectedToolCallId],
+        state: Annotated[dict, InjectedState],
+        prompt: str,
+        arg_data: ArgumentData = None,
+    ) -> Command:
+        """
+        Run the subgraph extraction tool.
+
+        Args:
+            tool_call_id: The tool call ID for the tool.
+            state: Injected state for the tool.
+            prompt: The prompt to interact with the backend.
+            arg_data (ArgumentData): The argument data.
+
+        Returns:
+            Command: The command to be executed.
+        """
+        logger.log(logging.INFO, "Invoking subgraph_extraction tool")
+
+        # Load hydra configuration
+        with hydra.initialize(version_base=None, config_path="../configs"):
+            cfg = hydra.compose(
+                config_name="config",
+                overrides=["tools/multimodal_subgraph_extraction=default"],
+            )
+            cfg_db = cfg.app.frontend
+            cfg = cfg.tools.multimodal_subgraph_extraction
+
+        # Check if the Milvus connection exists
+        # logger.log(logging.INFO, "Checking Milvus connection")
+        # logger.log(logging.INFO, "Milvus connection name: %s", cfg_db.milvus_db.alias)
+        # logger.log(logging.INFO, "Milvus connection DB: %s", cfg_db.milvus_db.database_name)
+        # logger.log(logging.INFO, "Is connection established? %s",
+        #            connections.has_connection(cfg_db.milvus_db.alias))
+        # if connections.has_connection(cfg_db.milvus_db.alias):
+        #     logger.log(logging.INFO, "Milvus connection is established.")
+        #     for collection_name in utility.list_collections():
+        #         logger.log(logging.INFO, "Collection: %s", collection_name)
+
+        # Prepare the query embeddings and modalities
+        logger.log(logging.INFO, "_prepare_query_modalities")
+        # start = datetime.datetime.now()
+        query_df = self._prepare_query_modalities(
+            {
+                "text": prompt,
+                "emb": [self.normalize_vector(state["embedding_model"].embed_query(prompt))],
+            },
+            state,
+            cfg_db,
+        )
+        # end = datetime.datetime.now()
+        # logger.log(logging.INFO, "_prepare_query_modalities time: %s seconds",
+        #            (end - start).total_seconds())
+
+        # Perform subgraph extraction
+        logger.log(logging.INFO, "_perform_subgraph_extraction")
+        # start = datetime.datetime.now()
+        subgraphs = self._perform_subgraph_extraction(state, cfg, cfg_db, query_df)
+        # end = datetime.datetime.now()
+        # logger.log(logging.INFO, "_perform_subgraph_extraction time: %s seconds",
+        #            (end - start).total_seconds())
+
+        # Prepare subgraph as a NetworkX graph and textualized graph
+        logger.log(logging.INFO, "_prepare_final_subgraph")
+        logger.log(logging.INFO, "Subgraphs extracted: %s", len(subgraphs))
+        # start = datetime.datetime.now()
+        final_subgraph = self._prepare_final_subgraph(state, subgraphs, cfg, cfg_db)
+        # end = datetime.datetime.now()
+        # logger.log(logging.INFO, "_prepare_final_subgraph time: %s seconds",
+        #            (end - start).total_seconds())
+
+        # Prepare the dictionary of extracted graph
+        logger.log(logging.INFO, "dic_extracted_graph")
+        # start = datetime.datetime.now()
+        dic_extracted_graph = {
+            "name": arg_data.extraction_name,
+            "tool_call_id": tool_call_id,
+            "graph_source": state["dic_source_graph"][0]["name"],
+            "topk_nodes": state["topk_nodes"],
+            "topk_edges": state["topk_edges"],
+            "graph_dict": {
+                "name": final_subgraph["name"],
+                "nodes": final_subgraph["nodes"],
+                "edges": final_subgraph["edges"],
+            },
+            "graph_text": final_subgraph["text"],
+            "graph_summary": None,
+        }
+        # end = datetime.datetime.now()
+        # logger.log(logging.INFO, "dic_extracted_graph time: %s seconds",
+        #            (end - start).total_seconds())
+
+        # Prepare the dictionary of updated state
+        dic_updated_state_for_model = {}
+        for key, value in {
+            "dic_extracted_graph": [dic_extracted_graph],
+        }.items():
+            if value:
+                dic_updated_state_for_model[key] = value
+
+        # Return the updated state of the tool
+        return Command(
+            update=dic_updated_state_for_model
+            | {
+                # update the message history
+                "messages": [
+                    ToolMessage(
+                        content=f"Subgraph Extraction Result of {arg_data.extraction_name}",
+                        tool_call_id=tool_call_id,
+                    )
+                ],
+            }
+        )