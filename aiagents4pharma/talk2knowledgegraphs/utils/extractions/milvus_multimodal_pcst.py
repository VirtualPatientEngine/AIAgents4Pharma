--- conflicted
+++ resolved
@@ -1,609 +1,592 @@
-"""
-Exctraction of multimodal subgraph using Prize-Collecting Steiner Tree (PCST) algorithm.
-"""
-
-import logging
-<<<<<<< HEAD
-import pickle
-=======
->>>>>>> a91cd1c6
-import platform
-import subprocess
-from typing import NamedTuple
-
-import numpy as np
-import pandas as pd
-import pcst_fast
-from pymilvus import Collection
-
-try:
-    import cudf
-    import cupy as cp
-    CUDF_AVAILABLE = True
-except ImportError:
-    CUDF_AVAILABLE = False
-    cudf = None
-    cp = None
-
-# Initialize logger
-logging.basicConfig(level=logging.INFO)
-logger = logging.getLogger(__name__)
-
-
-class SystemDetector:
-    """Detect system capabilities and choose appropriate libraries."""
-
-    def __init__(self):
-        self.os_type = platform.system().lower()  # 'windows', 'linux', 'darwin'
-        self.architecture = platform.machine().lower()  # 'x86_64', 'arm64', etc.
-        self.has_nvidia_gpu = self._detect_nvidia_gpu()
-        self.use_gpu = (
-            self.has_nvidia_gpu and self.os_type != "darwin"
-        )  # No CUDA on macOS
-
-        logger.info("System Detection Results:")
-        logger.info("  OS: %s", self.os_type)
-        logger.info("  Architecture: %s", self.architecture)
-        logger.info("  NVIDIA GPU detected: %s", self.has_nvidia_gpu)
-        logger.info("  Will use GPU acceleration: %s", self.use_gpu)
-
-    def _detect_nvidia_gpu(self) -> bool:
-        """Detect if NVIDIA GPU is available."""
-        try:
-            # Try nvidia-smi command
-            result = subprocess.run(
-                ["nvidia-smi"], capture_output=True, text=True, timeout=10, check=False
-            )
-            return result.returncode == 0
-        except (
-            subprocess.TimeoutExpired,
-            FileNotFoundError,
-            subprocess.SubprocessError,
-        ):
-            return False
-
-    def get_system_info(self) -> dict:
-        """Get comprehensive system information."""
-        return {
-            "os_type": self.os_type,
-            "architecture": self.architecture,
-            "has_nvidia_gpu": self.has_nvidia_gpu,
-            "use_gpu": self.use_gpu,
-        }
-
-    def is_gpu_compatible(self) -> bool:
-        """Check if the system is compatible with GPU acceleration."""
-        return self.has_nvidia_gpu and self.os_type != "darwin"
-
-
-class DynamicLibraryLoader:
-    """Dynamically load libraries based on system capabilities."""
-
-    def __init__(self, detector: SystemDetector):
-        self.detector = detector
-        self.use_gpu = detector.use_gpu
-
-        # Initialize attributes that will be set later
-        self.py = None
-        self.df = None
-        self.pd = None
-        self.np = None
-        self.cudf = None
-        self.cp = None
-
-        # Import libraries based on system capabilities
-        self._import_libraries()
-
-        # Dynamic settings based on hardware
-        self.normalize_vectors = self.use_gpu  # Only normalize for GPU
-        self.metric_type = "IP" if self.use_gpu else "COSINE"
-
-        logger.info("Library Configuration:")
-        logger.info("  Using GPU acceleration: %s", self.use_gpu)
-        logger.info("  Vector normalization: %s", self.normalize_vectors)
-        logger.info("  Metric type: %s", self.metric_type)
-
-    def _import_libraries(self):
-        """Dynamically import libraries based on system capabilities."""
-        # Set base libraries
-        self.pd = pd
-        self.np = np
-
-        # Conditionally import GPU libraries
-        if self.detector.use_gpu:
-            if CUDF_AVAILABLE:
-                self.cudf = cudf
-                self.cp = cp
-                self.py = cp  # Use cupy for array operations
-                self.df = cudf  # Use cudf for dataframes
-                logger.info("Successfully imported GPU libraries (cudf, cupy)")
-            else:
-                logger.error("cudf or cupy not found. Falling back to CPU mode.")
-                self.detector.use_gpu = False
-                self.use_gpu = False
-                self._setup_cpu_mode()
-        else:
-            self._setup_cpu_mode()
-
-    def _setup_cpu_mode(self):
-        """Setup CPU mode with numpy and pandas."""
-        self.py = self.np  # Use numpy for array operations
-        self.df = self.pd  # Use pandas for dataframes
-        self.normalize_vectors = False
-        self.metric_type = "COSINE"
-        logger.info("Using CPU mode with numpy and pandas")
-
-    def normalize_matrix(self, matrix, axis: int = 1):
-        """Normalize matrix using appropriate library."""
-        if not self.normalize_vectors:
-            return matrix
-
-        if self.use_gpu:
-            # Use cupy for GPU
-            matrix_cp = self.cp.asarray(matrix).astype(self.cp.float32)
-            norms = self.cp.linalg.norm(matrix_cp, axis=axis, keepdims=True)
-            return matrix_cp / norms
-        # CPU mode doesn't normalize for COSINE similarity
-        return matrix
-
-    def to_list(self, data):
-        """Convert data to list format."""
-        if hasattr(data, "tolist"):
-            return data.tolist()
-        if hasattr(data, "to_arrow"):
-            return data.to_arrow().to_pylist()
-        return list(data)
-
-
-class MultimodalPCSTPruning(NamedTuple):
-    """
-    Prize-Collecting Steiner Tree (PCST) pruning algorithm implementation inspired by G-Retriever
-    (He et al., 'G-Retriever: Retrieval-Augmented Generation for Textual Graph Understanding and
-    Question Answering', NeurIPS 2024) paper.
-    https://arxiv.org/abs/2402.07630
-    https://github.com/XiaoxinHe/G-Retriever/blob/main/src/dataset/utils/retrieval.py
-
-    Args:
-        topk: The number of top nodes to consider.
-        topk_e: The number of top edges to consider.
-        cost_e: The cost of the edges.
-        c_const: The constant value for the cost of the edges computation.
-        root: The root node of the subgraph, -1 for unrooted.
-        num_clusters: The number of clusters.
-        pruning: The pruning strategy to use.
-        verbosity_level: The verbosity level.
-        use_description: Whether to use description embeddings.
-        metric_type: The similarity metric type (dynamic based on hardware).
-        loader: The dynamic library loader instance.
-    """
-
-    topk: int = 3
-    topk_e: int = 3
-    cost_e: float = 0.5
-    c_const: float = 0.01
-    root: int = -1
-    num_clusters: int = 1
-    pruning: str = "gw"
-    verbosity_level: int = 0
-    use_description: bool = False
-    metric_type: str = None  # Will be set dynamically
-    loader: DynamicLibraryLoader = None
-
-    def prepare_collections(self, cfg: dict, modality: str) -> dict:
-        """
-        Prepare the collections for nodes, node-type specific nodes, and edges in Milvus.
-
-        Args:
-            cfg: The configuration dictionary containing the Milvus setup.
-            modality: The modality to use for the subgraph extraction.
-
-        Returns:
-            A dictionary containing the collections of nodes, node-type specific nodes, and edges.
-        """
-        # Initialize the collections dictionary
-        colls = {}
-
-        # Load the collection for nodes
-        colls["nodes"] = Collection(name=f"{cfg.milvus_db.database_name}_nodes")
-
-        if modality != "prompt":
-            # Load the collection for the specific node type
-            colls["nodes_type"] = Collection(
-                f"{cfg.milvus_db.database_name}_nodes_{modality.replace('/', '_')}"
-            )
-
-        # Load the collection for edges
-        colls["edges"] = Collection(name=f"{cfg.milvus_db.database_name}_edges")
-
-        # Load the collections
-        for coll in colls.values():
-            coll.load()
-
-        return colls
-
-<<<<<<< HEAD
-    def _compute_node_prizes(self, query_emb: list, colls: dict) -> dict:
-        """
-=======
-    def _load_edge_index_from_milvus(self, cfg: dict) -> np.ndarray:
-        """
-        Load edge index directly from Milvus collection (replaces pickle cache).
-        
-        This method queries the edges collection to get head_index and tail_index,
-        eliminating the need for pickle caching and reducing memory usage.
-        
-        Args:
-            cfg: The configuration dictionary containing the Milvus setup.
-            
-        Returns:
-            numpy.ndarray: Edge index array with shape [2, num_edges]
-        """
-        logger.log(logging.INFO, "Loading edge index from Milvus collection")
-        
-        # Load the edges collection
-        edges_collection = Collection(name=f"{cfg.milvus_db.database_name}_edges")
-        edges_collection.load()
-        
-        # Query all edges in batches to get head_index and tail_index
-        batch_size = getattr(cfg.milvus_db, 'query_batch_size', 10000)
-        head_list = []
-        tail_list = []
-        
-        total_entities = edges_collection.num_entities
-        logger.log(logging.INFO, "Total edges to process: %d", total_entities)
-        
-        for start in range(0, total_entities, batch_size):
-            end = min(start + batch_size, total_entities)
-            logger.debug("Processing edge batch: %d to %d", start, end)
-            
-            batch = edges_collection.query(
-                expr=f"triplet_index >= {start} and triplet_index < {end}",
-                output_fields=["head_index", "tail_index"],
-            )
-            
-            head_list.extend([r["head_index"] for r in batch])
-            tail_list.extend([r["tail_index"] for r in batch])
-        
-        # Convert to numpy array format expected by PCST
-        edge_index = self.loader.py.array([head_list, tail_list])
-        logger.log(logging.INFO, "Edge index loaded: shape %s", str(edge_index.shape))
-        
-        return edge_index
-
-    def _compute_node_prizes(self, query_emb: list, colls: dict) -> dict:
-        """
->>>>>>> a91cd1c6
-        Compute the node prizes based on the similarity between the query and nodes.
-
-        Args:
-            query_emb: The query embedding. This can be an embedding of
-                a prompt, sequence, or any other feature to be used for the subgraph extraction.
-            colls: The collections of nodes, node-type specific nodes, and edges in Milvus.
-
-        Returns:
-            The prizes of the nodes.
-        """
-        # Initialize several variables
-        topk = min(self.topk, colls["nodes"].num_entities)
-        n_prizes = self.loader.py.zeros(
-            colls["nodes"].num_entities, dtype=self.loader.py.float32
-        )
-
-        # Get the actual metric type to use
-        actual_metric_type = self.metric_type or self.loader.metric_type
-
-        # Calculate similarity for text features and update the score
-        if self.use_description:
-            # Search the collection with the text embedding
-            res = colls["nodes"].search(
-                data=[query_emb],
-                anns_field="desc_emb",
-                param={"metric_type": actual_metric_type},
-                limit=topk,
-                output_fields=["node_id"],
-            )
-        else:
-            # Search the collection with the query embedding
-            res = colls["nodes_type"].search(
-                data=[query_emb],
-                anns_field="feat_emb",
-                param={"metric_type": actual_metric_type},
-                limit=topk,
-                output_fields=["node_id"],
-            )
-
-        # Update the prizes based on the search results
-        n_prizes[[r.id for r in res[0]]] = self.loader.py.arange(topk, 0, -1).astype(
-            self.loader.py.float32
-        )
-
-        return n_prizes
-
-    def _compute_edge_prizes(self, text_emb: list, colls: dict):
-        """
-        Compute the edge prizes based on the similarity between the query and edges.
-
-        Args:
-            text_emb: The textual description embedding.
-            colls: The collections of nodes, node-type specific nodes, and edges in Milvus.
-
-        Returns:
-            The prizes of the edges.
-        """
-        # Initialize several variables
-        topk_e = min(self.topk_e, colls["edges"].num_entities)
-        e_prizes = self.loader.py.zeros(
-            colls["edges"].num_entities, dtype=self.loader.py.float32
-        )
-
-        # Get the actual metric type to use
-        actual_metric_type = self.metric_type or self.loader.metric_type
-
-        # Search the collection with the query embedding
-        res = colls["edges"].search(
-            data=[text_emb],
-            anns_field="feat_emb",
-            param={"metric_type": actual_metric_type},
-            limit=topk_e,  # Only retrieve the top-k edges
-            output_fields=["head_id", "tail_id"],
-        )
-
-        # Update the prizes based on the search results
-        e_prizes[[r.id for r in res[0]]] = [r.score for r in res[0]]
-
-        # Further process the edge_prizes
-        unique_prizes, inverse_indices = self.loader.py.unique(
-            e_prizes, return_inverse=True
-        )
-        topk_e_values = unique_prizes[self.loader.py.argsort(-unique_prizes)[:topk_e]]
-        last_topk_e_value = topk_e
-        for k in range(topk_e):
-            indices = (
-                inverse_indices == (unique_prizes == topk_e_values[k]).nonzero()[0]
-            )
-            value = min((topk_e - k) / indices.sum().item(), last_topk_e_value)
-            e_prizes[indices] = value
-            last_topk_e_value = value * (1 - self.c_const)
-
-        return e_prizes
-
-    def compute_prizes(self, text_emb: list, query_emb: list, colls: dict) -> dict:
-        """
-        Compute the node prizes based on the cosine similarity between the query and nodes,
-        as well as the edge prizes based on the cosine similarity between the query and edges.
-        Note that the node and edge embeddings shall use the same embedding model and dimensions
-        with the query.
-
-        Args:
-            text_emb: The textual description embedding.
-            query_emb: The query embedding. This can be an embedding of
-                a prompt, sequence, or any other feature to be used for the subgraph extraction.
-            colls: The collections of nodes, node-type specific nodes, and edges in Milvus.
-
-        Returns:
-            The prizes of the nodes and edges.
-        """
-        # Compute prizes for nodes
-        logger.log(logging.INFO, "_compute_node_prizes")
-        n_prizes = self._compute_node_prizes(query_emb, colls)
-
-        # Compute prizes for edges
-        logger.log(logging.INFO, "_compute_edge_prizes")
-        e_prizes = self._compute_edge_prizes(text_emb, colls)
-
-        return {"nodes": n_prizes, "edges": e_prizes}
-
-    def compute_subgraph_costs(self, edge_index, num_nodes: int, prizes: dict):
-        """
-        Compute the costs in constructing the subgraph proposed by G-Retriever paper.
-
-        Args:
-            edge_index: The edge index of the graph, consisting of source and destination nodes.
-            num_nodes: The number of nodes in the graph.
-            prizes: The prizes of the nodes and the edges.
-
-        Returns:
-            edges: The edges of the subgraph, consisting of edges and number of edges without
-                virtual edges.
-            prizes: The prizes of the subgraph.
-            costs: The costs of the subgraph.
-        """
-        # Initialize several variables
-        real_ = {}
-        virt_ = {}
-
-        # Update edge cost threshold
-        updated_cost_e = min(
-            self.cost_e,
-            self.loader.py.max(prizes["edges"]).item() * (1 - self.c_const / 2),
-        )
-
-        # Masks for real and virtual edges
-        logger.log(logging.INFO, "Creating masks for real and virtual edges")
-        real_["mask"] = prizes["edges"] <= updated_cost_e
-        virt_["mask"] = ~real_["mask"]
-
-        # Real edge indices
-        logger.log(logging.INFO, "Computing real edges")
-        real_["indices"] = self.loader.py.nonzero(real_["mask"])[0]
-        real_["src"] = edge_index[0][real_["indices"]]
-        real_["dst"] = edge_index[1][real_["indices"]]
-        real_["edges"] = self.loader.py.stack([real_["src"], real_["dst"]], axis=1)
-        real_["costs"] = updated_cost_e - prizes["edges"][real_["indices"]]
-
-        # Edge index mapping: local real edge idx -> original global index
-        logger.log(logging.INFO, "Creating mapping for real edges")
-        mapping_edges = dict(
-            zip(range(len(real_["indices"])), self.loader.to_list(real_["indices"]))
-        )
-
-        # Virtual edge handling
-        logger.log(logging.INFO, "Computing virtual edges")
-        virt_["indices"] = self.loader.py.nonzero(virt_["mask"])[0]
-        virt_["src"] = edge_index[0][virt_["indices"]]
-        virt_["dst"] = edge_index[1][virt_["indices"]]
-        virt_["prizes"] = prizes["edges"][virt_["indices"]] - updated_cost_e
-
-        # Generate virtual node IDs
-        logger.log(logging.INFO, "Generating virtual node IDs")
-        virt_["num"] = virt_["indices"].shape[0]
-        virt_["node_ids"] = self.loader.py.arange(num_nodes, num_nodes + virt_["num"])
-
-        # Virtual edges: (src → virtual), (virtual → dst)
-        logger.log(logging.INFO, "Creating virtual edges")
-        virt_["edges_1"] = self.loader.py.stack(
-            [virt_["src"], virt_["node_ids"]], axis=1
-        )
-        virt_["edges_2"] = self.loader.py.stack(
-            [virt_["node_ids"], virt_["dst"]], axis=1
-        )
-        virt_["edges"] = self.loader.py.concatenate(
-            [virt_["edges_1"], virt_["edges_2"]], axis=0
-        )
-        virt_["costs"] = self.loader.py.zeros(
-            (virt_["edges"].shape[0],), dtype=real_["costs"].dtype
-        )
-
-        # Combine real and virtual edges/costs
-        logger.log(logging.INFO, "Combining real and virtual edges/costs")
-        all_edges = self.loader.py.concatenate([real_["edges"], virt_["edges"]], axis=0)
-        all_costs = self.loader.py.concatenate([real_["costs"], virt_["costs"]], axis=0)
-
-        # Final prizes
-        logger.log(logging.INFO, "Getting final prizes")
-        final_prizes = self.loader.py.concatenate(
-            [prizes["nodes"], virt_["prizes"]], axis=0
-        )
-
-        # Mapping virtual node ID -> edge index in original graph
-        logger.log(logging.INFO, "Creating mapping for virtual nodes")
-        mapping_nodes = dict(
-            zip(
-                self.loader.to_list(virt_["node_ids"]),
-                self.loader.to_list(virt_["indices"]),
-            )
-        )
-
-        # Build return values
-        logger.log(logging.INFO, "Building return values")
-        edges_dict = {
-            "edges": all_edges,
-            "num_prior_edges": real_["edges"].shape[0],
-        }
-        mapping = {
-            "edges": mapping_edges,
-            "nodes": mapping_nodes,
-        }
-
-        return edges_dict, final_prizes, all_costs, mapping
-
-    def get_subgraph_nodes_edges(
-        self, num_nodes: int, vertices, edges_dict: dict, mapping: dict
-    ) -> dict:
-        """
-        Get the selected nodes and edges of the subgraph based on the vertices and edges computed
-        by the PCST algorithm.
-
-        Args:
-            num_nodes: The number of nodes in the graph.
-            vertices: The vertices selected by the PCST algorithm.
-            edges_dict: A dictionary containing the edges and the number of prior edges.
-            mapping: A dictionary containing the mapping of nodes and edges.
-
-        Returns:
-            The selected nodes and edges of the extracted subgraph.
-        """
-        # Get edges information
-        edges = edges_dict["edges"]
-        num_prior_edges = edges_dict["num_prior_edges"]
-
-        # Retrieve the selected nodes and edges based on the given vertices and edges
-        subgraph_nodes = vertices[vertices < num_nodes]
-        subgraph_edges = [
-            mapping["edges"][e.item()] for e in edges if e < num_prior_edges
-        ]
-        virtual_vertices = vertices[vertices >= num_nodes]
-        if len(virtual_vertices) > 0:
-            virtual_edges = [mapping["nodes"][i.item()] for i in virtual_vertices]
-            subgraph_edges = self.loader.py.array(subgraph_edges + virtual_edges)
-        edge_index = edges_dict["edge_index"][:, subgraph_edges]
-        subgraph_nodes = self.loader.py.unique(
-            self.loader.py.concatenate([subgraph_nodes, edge_index[0], edge_index[1]])
-        )
-
-        return {"nodes": subgraph_nodes, "edges": subgraph_edges}
-
-    def extract_subgraph(
-        self, text_emb: list, query_emb: list, modality: str, cfg: dict
-    ) -> dict:
-        """
-        Perform the Prize-Collecting Steiner Tree (PCST) algorithm to extract the subgraph.
-
-        Args:
-            text_emb: The textual description embedding.
-            query_emb: The query embedding. This can be an embedding of
-                a prompt, sequence, or any other feature to be used for the subgraph extraction.
-            modality: The modality to use for the subgraph extraction
-                (e.g., "text", "sequence", "smiles").
-            cfg: The configuration dictionary containing the Milvus setup.
-
-        Returns:
-            The selected nodes and edges of the subgraph.
-        """
-        # Load the collections for nodes
-        logger.log(logging.INFO, "Preparing collections")
-        colls = self.prepare_collections(cfg, modality)
-
-<<<<<<< HEAD
-        # Load cache edge index
-        logger.log(logging.INFO, "Loading cache edge index")
-        with open(cfg.milvus_db.cache_edge_index_path, "rb") as f:
-            edge_index = pickle.load(f)
-            edge_index = self.loader.py.array(edge_index)
-=======
-        # Load edge index directly from Milvus (replaces pickle cache)
-        logger.log(logging.INFO, "Loading edge index from Milvus")
-        edge_index = self._load_edge_index_from_milvus(cfg)
->>>>>>> a91cd1c6
-
-        # Assert the topk and topk_e values for subgraph retrieval
-        assert self.topk > 0, "topk must be greater than or equal to 0"
-        assert self.topk_e > 0, "topk_e must be greater than or equal to 0"
-
-        # Retrieve the top-k nodes and edges based on the query embedding
-        logger.log(logging.INFO, "compute_prizes")
-        prizes = self.compute_prizes(text_emb, query_emb, colls)
-
-        # Compute costs in constructing the subgraph
-        logger.log(logging.INFO, "compute_subgraph_costs")
-        edges_dict, prizes, costs, mapping = self.compute_subgraph_costs(
-            edge_index, colls["nodes"].num_entities, prizes
-        )
-
-        # Retrieve the subgraph using the PCST algorithm
-        logger.log(logging.INFO, "Running PCST algorithm")
-        result_vertices, result_edges = pcst_fast.pcst_fast(
-            edges_dict["edges"].tolist(),
-            prizes.tolist(),
-            costs.tolist(),
-            self.root,
-            self.num_clusters,
-            self.pruning,
-            self.verbosity_level,
-        )
-
-        # Get subgraph nodes and edges based on the result of the PCST algorithm
-        logger.log(logging.INFO, "Getting subgraph nodes and edges")
-        subgraph = self.get_subgraph_nodes_edges(
-            colls["nodes"].num_entities,
-            self.loader.py.asarray(result_vertices),
-            {
-                "edges": self.loader.py.asarray(result_edges),
-                "num_prior_edges": edges_dict["num_prior_edges"],
-                "edge_index": edge_index,
-            },
-            mapping,
-        )
-        print(subgraph)
-
-        return subgraph
+"""
+Exctraction of multimodal subgraph using Prize-Collecting Steiner Tree (PCST) algorithm.
+"""
+
+import logging
+import platform
+import subprocess
+from typing import NamedTuple
+
+import numpy as np
+import pandas as pd
+import pcst_fast
+from pymilvus import Collection
+
+try:
+    import cudf
+    import cupy as cp
+    CUDF_AVAILABLE = True
+except ImportError:
+    CUDF_AVAILABLE = False
+    cudf = None
+    cp = None
+
+# Initialize logger
+logging.basicConfig(level=logging.INFO)
+logger = logging.getLogger(__name__)
+
+
+class SystemDetector:
+    """Detect system capabilities and choose appropriate libraries."""
+
+    def __init__(self):
+        self.os_type = platform.system().lower()  # 'windows', 'linux', 'darwin'
+        self.architecture = platform.machine().lower()  # 'x86_64', 'arm64', etc.
+        self.has_nvidia_gpu = self._detect_nvidia_gpu()
+        self.use_gpu = (
+            self.has_nvidia_gpu and self.os_type != "darwin"
+        )  # No CUDA on macOS
+
+        logger.info("System Detection Results:")
+        logger.info("  OS: %s", self.os_type)
+        logger.info("  Architecture: %s", self.architecture)
+        logger.info("  NVIDIA GPU detected: %s", self.has_nvidia_gpu)
+        logger.info("  Will use GPU acceleration: %s", self.use_gpu)
+
+    def _detect_nvidia_gpu(self) -> bool:
+        """Detect if NVIDIA GPU is available."""
+        try:
+            # Try nvidia-smi command
+            result = subprocess.run(
+                ["nvidia-smi"], capture_output=True, text=True, timeout=10, check=False
+            )
+            return result.returncode == 0
+        except (
+            subprocess.TimeoutExpired,
+            FileNotFoundError,
+            subprocess.SubprocessError,
+        ):
+            return False
+
+    def get_system_info(self) -> dict:
+        """Get comprehensive system information."""
+        return {
+            "os_type": self.os_type,
+            "architecture": self.architecture,
+            "has_nvidia_gpu": self.has_nvidia_gpu,
+            "use_gpu": self.use_gpu,
+        }
+
+    def is_gpu_compatible(self) -> bool:
+        """Check if the system is compatible with GPU acceleration."""
+        return self.has_nvidia_gpu and self.os_type != "darwin"
+
+
+class DynamicLibraryLoader:
+    """Dynamically load libraries based on system capabilities."""
+
+    def __init__(self, detector: SystemDetector):
+        self.detector = detector
+        self.use_gpu = detector.use_gpu
+
+        # Initialize attributes that will be set later
+        self.py = None
+        self.df = None
+        self.pd = None
+        self.np = None
+        self.cudf = None
+        self.cp = None
+
+        # Import libraries based on system capabilities
+        self._import_libraries()
+
+        # Dynamic settings based on hardware
+        self.normalize_vectors = self.use_gpu  # Only normalize for GPU
+        self.metric_type = "IP" if self.use_gpu else "COSINE"
+
+        logger.info("Library Configuration:")
+        logger.info("  Using GPU acceleration: %s", self.use_gpu)
+        logger.info("  Vector normalization: %s", self.normalize_vectors)
+        logger.info("  Metric type: %s", self.metric_type)
+
+    def _import_libraries(self):
+        """Dynamically import libraries based on system capabilities."""
+        # Set base libraries
+        self.pd = pd
+        self.np = np
+
+        # Conditionally import GPU libraries
+        if self.detector.use_gpu:
+            if CUDF_AVAILABLE:
+                self.cudf = cudf
+                self.cp = cp
+                self.py = cp  # Use cupy for array operations
+                self.df = cudf  # Use cudf for dataframes
+                logger.info("Successfully imported GPU libraries (cudf, cupy)")
+            else:
+                logger.error("cudf or cupy not found. Falling back to CPU mode.")
+                self.detector.use_gpu = False
+                self.use_gpu = False
+                self._setup_cpu_mode()
+        else:
+            self._setup_cpu_mode()
+
+    def _setup_cpu_mode(self):
+        """Setup CPU mode with numpy and pandas."""
+        self.py = self.np  # Use numpy for array operations
+        self.df = self.pd  # Use pandas for dataframes
+        self.normalize_vectors = False
+        self.metric_type = "COSINE"
+        logger.info("Using CPU mode with numpy and pandas")
+
+    def normalize_matrix(self, matrix, axis: int = 1):
+        """Normalize matrix using appropriate library."""
+        if not self.normalize_vectors:
+            return matrix
+
+        if self.use_gpu:
+            # Use cupy for GPU
+            matrix_cp = self.cp.asarray(matrix).astype(self.cp.float32)
+            norms = self.cp.linalg.norm(matrix_cp, axis=axis, keepdims=True)
+            return matrix_cp / norms
+        # CPU mode doesn't normalize for COSINE similarity
+        return matrix
+
+    def to_list(self, data):
+        """Convert data to list format."""
+        if hasattr(data, "tolist"):
+            return data.tolist()
+        if hasattr(data, "to_arrow"):
+            return data.to_arrow().to_pylist()
+        return list(data)
+
+
+class MultimodalPCSTPruning(NamedTuple):
+    """
+    Prize-Collecting Steiner Tree (PCST) pruning algorithm implementation inspired by G-Retriever
+    (He et al., 'G-Retriever: Retrieval-Augmented Generation for Textual Graph Understanding and
+    Question Answering', NeurIPS 2024) paper.
+    https://arxiv.org/abs/2402.07630
+    https://github.com/XiaoxinHe/G-Retriever/blob/main/src/dataset/utils/retrieval.py
+
+    Args:
+        topk: The number of top nodes to consider.
+        topk_e: The number of top edges to consider.
+        cost_e: The cost of the edges.
+        c_const: The constant value for the cost of the edges computation.
+        root: The root node of the subgraph, -1 for unrooted.
+        num_clusters: The number of clusters.
+        pruning: The pruning strategy to use.
+        verbosity_level: The verbosity level.
+        use_description: Whether to use description embeddings.
+        metric_type: The similarity metric type (dynamic based on hardware).
+        loader: The dynamic library loader instance.
+    """
+
+    topk: int = 3
+    topk_e: int = 3
+    cost_e: float = 0.5
+    c_const: float = 0.01
+    root: int = -1
+    num_clusters: int = 1
+    pruning: str = "gw"
+    verbosity_level: int = 0
+    use_description: bool = False
+    metric_type: str = None  # Will be set dynamically
+    loader: DynamicLibraryLoader = None
+
+    def prepare_collections(self, cfg: dict, modality: str) -> dict:
+        """
+        Prepare the collections for nodes, node-type specific nodes, and edges in Milvus.
+
+        Args:
+            cfg: The configuration dictionary containing the Milvus setup.
+            modality: The modality to use for the subgraph extraction.
+
+        Returns:
+            A dictionary containing the collections of nodes, node-type specific nodes, and edges.
+        """
+        # Initialize the collections dictionary
+        colls = {}
+
+        # Load the collection for nodes
+        colls["nodes"] = Collection(name=f"{cfg.milvus_db.database_name}_nodes")
+
+        if modality != "prompt":
+            # Load the collection for the specific node type
+            colls["nodes_type"] = Collection(
+                f"{cfg.milvus_db.database_name}_nodes_{modality.replace('/', '_')}"
+            )
+
+        # Load the collection for edges
+        colls["edges"] = Collection(name=f"{cfg.milvus_db.database_name}_edges")
+
+        # Load the collections
+        for coll in colls.values():
+            coll.load()
+
+        return colls
+
+    def _load_edge_index_from_milvus(self, cfg: dict) -> np.ndarray:
+        """
+        Load edge index directly from Milvus collection (replaces pickle cache).
+        
+        This method queries the edges collection to get head_index and tail_index,
+        eliminating the need for pickle caching and reducing memory usage.
+        
+        Args:
+            cfg: The configuration dictionary containing the Milvus setup.
+            
+        Returns:
+            numpy.ndarray: Edge index array with shape [2, num_edges]
+        """
+        logger.log(logging.INFO, "Loading edge index from Milvus collection")
+        
+        # Load the edges collection
+        edges_collection = Collection(name=f"{cfg.milvus_db.database_name}_edges")
+        edges_collection.load()
+        
+        # Query all edges in batches to get head_index and tail_index
+        batch_size = getattr(cfg.milvus_db, 'query_batch_size', 10000)
+        head_list = []
+        tail_list = []
+        
+        total_entities = edges_collection.num_entities
+        logger.log(logging.INFO, "Total edges to process: %d", total_entities)
+        
+        for start in range(0, total_entities, batch_size):
+            end = min(start + batch_size, total_entities)
+            logger.debug("Processing edge batch: %d to %d", start, end)
+            
+            batch = edges_collection.query(
+                expr=f"triplet_index >= {start} and triplet_index < {end}",
+                output_fields=["head_index", "tail_index"],
+            )
+            
+            head_list.extend([r["head_index"] for r in batch])
+            tail_list.extend([r["tail_index"] for r in batch])
+        
+        # Convert to numpy array format expected by PCST
+        edge_index = self.loader.py.array([head_list, tail_list])
+        logger.log(logging.INFO, "Edge index loaded: shape %s", str(edge_index.shape))
+        
+        return edge_index
+
+    def _compute_node_prizes(self, query_emb: list, colls: dict) -> dict:
+        """
+        Compute the node prizes based on the similarity between the query and nodes.
+
+        Args:
+            query_emb: The query embedding. This can be an embedding of
+                a prompt, sequence, or any other feature to be used for the subgraph extraction.
+            colls: The collections of nodes, node-type specific nodes, and edges in Milvus.
+
+        Returns:
+            The prizes of the nodes.
+        """
+        # Initialize several variables
+        topk = min(self.topk, colls["nodes"].num_entities)
+        n_prizes = self.loader.py.zeros(
+            colls["nodes"].num_entities, dtype=self.loader.py.float32
+        )
+
+        # Get the actual metric type to use
+        actual_metric_type = self.metric_type or self.loader.metric_type
+
+        # Calculate similarity for text features and update the score
+        if self.use_description:
+            # Search the collection with the text embedding
+            res = colls["nodes"].search(
+                data=[query_emb],
+                anns_field="desc_emb",
+                param={"metric_type": actual_metric_type},
+                limit=topk,
+                output_fields=["node_id"],
+            )
+        else:
+            # Search the collection with the query embedding
+            res = colls["nodes_type"].search(
+                data=[query_emb],
+                anns_field="feat_emb",
+                param={"metric_type": actual_metric_type},
+                limit=topk,
+                output_fields=["node_id"],
+            )
+
+        # Update the prizes based on the search results
+        n_prizes[[r.id for r in res[0]]] = self.loader.py.arange(topk, 0, -1).astype(
+            self.loader.py.float32
+        )
+
+        return n_prizes
+
+    def _compute_edge_prizes(self, text_emb: list, colls: dict):
+        """
+        Compute the edge prizes based on the similarity between the query and edges.
+
+        Args:
+            text_emb: The textual description embedding.
+            colls: The collections of nodes, node-type specific nodes, and edges in Milvus.
+
+        Returns:
+            The prizes of the edges.
+        """
+        # Initialize several variables
+        topk_e = min(self.topk_e, colls["edges"].num_entities)
+        e_prizes = self.loader.py.zeros(
+            colls["edges"].num_entities, dtype=self.loader.py.float32
+        )
+
+        # Get the actual metric type to use
+        actual_metric_type = self.metric_type or self.loader.metric_type
+
+        # Search the collection with the query embedding
+        res = colls["edges"].search(
+            data=[text_emb],
+            anns_field="feat_emb",
+            param={"metric_type": actual_metric_type},
+            limit=topk_e,  # Only retrieve the top-k edges
+            output_fields=["head_id", "tail_id"],
+        )
+
+        # Update the prizes based on the search results
+        e_prizes[[r.id for r in res[0]]] = [r.score for r in res[0]]
+
+        # Further process the edge_prizes
+        unique_prizes, inverse_indices = self.loader.py.unique(
+            e_prizes, return_inverse=True
+        )
+        topk_e_values = unique_prizes[self.loader.py.argsort(-unique_prizes)[:topk_e]]
+        last_topk_e_value = topk_e
+        for k in range(topk_e):
+            indices = (
+                inverse_indices == (unique_prizes == topk_e_values[k]).nonzero()[0]
+            )
+            value = min((topk_e - k) / indices.sum().item(), last_topk_e_value)
+            e_prizes[indices] = value
+            last_topk_e_value = value * (1 - self.c_const)
+
+        return e_prizes
+
+    def compute_prizes(self, text_emb: list, query_emb: list, colls: dict) -> dict:
+        """
+        Compute the node prizes based on the cosine similarity between the query and nodes,
+        as well as the edge prizes based on the cosine similarity between the query and edges.
+        Note that the node and edge embeddings shall use the same embedding model and dimensions
+        with the query.
+
+        Args:
+            text_emb: The textual description embedding.
+            query_emb: The query embedding. This can be an embedding of
+                a prompt, sequence, or any other feature to be used for the subgraph extraction.
+            colls: The collections of nodes, node-type specific nodes, and edges in Milvus.
+
+        Returns:
+            The prizes of the nodes and edges.
+        """
+        # Compute prizes for nodes
+        logger.log(logging.INFO, "_compute_node_prizes")
+        n_prizes = self._compute_node_prizes(query_emb, colls)
+
+        # Compute prizes for edges
+        logger.log(logging.INFO, "_compute_edge_prizes")
+        e_prizes = self._compute_edge_prizes(text_emb, colls)
+
+        return {"nodes": n_prizes, "edges": e_prizes}
+
+    def compute_subgraph_costs(self, edge_index, num_nodes: int, prizes: dict):
+        """
+        Compute the costs in constructing the subgraph proposed by G-Retriever paper.
+
+        Args:
+            edge_index: The edge index of the graph, consisting of source and destination nodes.
+            num_nodes: The number of nodes in the graph.
+            prizes: The prizes of the nodes and the edges.
+
+        Returns:
+            edges: The edges of the subgraph, consisting of edges and number of edges without
+                virtual edges.
+            prizes: The prizes of the subgraph.
+            costs: The costs of the subgraph.
+        """
+        # Initialize several variables
+        real_ = {}
+        virt_ = {}
+
+        # Update edge cost threshold
+        updated_cost_e = min(
+            self.cost_e,
+            self.loader.py.max(prizes["edges"]).item() * (1 - self.c_const / 2),
+        )
+
+        # Masks for real and virtual edges
+        logger.log(logging.INFO, "Creating masks for real and virtual edges")
+        real_["mask"] = prizes["edges"] <= updated_cost_e
+        virt_["mask"] = ~real_["mask"]
+
+        # Real edge indices
+        logger.log(logging.INFO, "Computing real edges")
+        real_["indices"] = self.loader.py.nonzero(real_["mask"])[0]
+        real_["src"] = edge_index[0][real_["indices"]]
+        real_["dst"] = edge_index[1][real_["indices"]]
+        real_["edges"] = self.loader.py.stack([real_["src"], real_["dst"]], axis=1)
+        real_["costs"] = updated_cost_e - prizes["edges"][real_["indices"]]
+
+        # Edge index mapping: local real edge idx -> original global index
+        logger.log(logging.INFO, "Creating mapping for real edges")
+        mapping_edges = dict(
+            zip(range(len(real_["indices"])), self.loader.to_list(real_["indices"]))
+        )
+
+        # Virtual edge handling
+        logger.log(logging.INFO, "Computing virtual edges")
+        virt_["indices"] = self.loader.py.nonzero(virt_["mask"])[0]
+        virt_["src"] = edge_index[0][virt_["indices"]]
+        virt_["dst"] = edge_index[1][virt_["indices"]]
+        virt_["prizes"] = prizes["edges"][virt_["indices"]] - updated_cost_e
+
+        # Generate virtual node IDs
+        logger.log(logging.INFO, "Generating virtual node IDs")
+        virt_["num"] = virt_["indices"].shape[0]
+        virt_["node_ids"] = self.loader.py.arange(num_nodes, num_nodes + virt_["num"])
+
+        # Virtual edges: (src → virtual), (virtual → dst)
+        logger.log(logging.INFO, "Creating virtual edges")
+        virt_["edges_1"] = self.loader.py.stack(
+            [virt_["src"], virt_["node_ids"]], axis=1
+        )
+        virt_["edges_2"] = self.loader.py.stack(
+            [virt_["node_ids"], virt_["dst"]], axis=1
+        )
+        virt_["edges"] = self.loader.py.concatenate(
+            [virt_["edges_1"], virt_["edges_2"]], axis=0
+        )
+        virt_["costs"] = self.loader.py.zeros(
+            (virt_["edges"].shape[0],), dtype=real_["costs"].dtype
+        )
+
+        # Combine real and virtual edges/costs
+        logger.log(logging.INFO, "Combining real and virtual edges/costs")
+        all_edges = self.loader.py.concatenate([real_["edges"], virt_["edges"]], axis=0)
+        all_costs = self.loader.py.concatenate([real_["costs"], virt_["costs"]], axis=0)
+
+        # Final prizes
+        logger.log(logging.INFO, "Getting final prizes")
+        final_prizes = self.loader.py.concatenate(
+            [prizes["nodes"], virt_["prizes"]], axis=0
+        )
+
+        # Mapping virtual node ID -> edge index in original graph
+        logger.log(logging.INFO, "Creating mapping for virtual nodes")
+        mapping_nodes = dict(
+            zip(
+                self.loader.to_list(virt_["node_ids"]),
+                self.loader.to_list(virt_["indices"]),
+            )
+        )
+
+        # Build return values
+        logger.log(logging.INFO, "Building return values")
+        edges_dict = {
+            "edges": all_edges,
+            "num_prior_edges": real_["edges"].shape[0],
+        }
+        mapping = {
+            "edges": mapping_edges,
+            "nodes": mapping_nodes,
+        }
+
+        return edges_dict, final_prizes, all_costs, mapping
+
+    def get_subgraph_nodes_edges(
+        self, num_nodes: int, vertices, edges_dict: dict, mapping: dict
+    ) -> dict:
+        """
+        Get the selected nodes and edges of the subgraph based on the vertices and edges computed
+        by the PCST algorithm.
+
+        Args:
+            num_nodes: The number of nodes in the graph.
+            vertices: The vertices selected by the PCST algorithm.
+            edges_dict: A dictionary containing the edges and the number of prior edges.
+            mapping: A dictionary containing the mapping of nodes and edges.
+
+        Returns:
+            The selected nodes and edges of the extracted subgraph.
+        """
+        # Get edges information
+        edges = edges_dict["edges"]
+        num_prior_edges = edges_dict["num_prior_edges"]
+
+        # Retrieve the selected nodes and edges based on the given vertices and edges
+        subgraph_nodes = vertices[vertices < num_nodes]
+        subgraph_edges = [
+            mapping["edges"][e.item()] for e in edges if e < num_prior_edges
+        ]
+        virtual_vertices = vertices[vertices >= num_nodes]
+        if len(virtual_vertices) > 0:
+            virtual_edges = [mapping["nodes"][i.item()] for i in virtual_vertices]
+            subgraph_edges = self.loader.py.array(subgraph_edges + virtual_edges)
+        edge_index = edges_dict["edge_index"][:, subgraph_edges]
+        subgraph_nodes = self.loader.py.unique(
+            self.loader.py.concatenate([subgraph_nodes, edge_index[0], edge_index[1]])
+        )
+
+        return {"nodes": subgraph_nodes, "edges": subgraph_edges}
+
+    def extract_subgraph(
+        self, text_emb: list, query_emb: list, modality: str, cfg: dict
+    ) -> dict:
+        """
+        Perform the Prize-Collecting Steiner Tree (PCST) algorithm to extract the subgraph.
+
+        Args:
+            text_emb: The textual description embedding.
+            query_emb: The query embedding. This can be an embedding of
+                a prompt, sequence, or any other feature to be used for the subgraph extraction.
+            modality: The modality to use for the subgraph extraction
+                (e.g., "text", "sequence", "smiles").
+            cfg: The configuration dictionary containing the Milvus setup.
+
+        Returns:
+            The selected nodes and edges of the subgraph.
+        """
+        # Load the collections for nodes
+        logger.log(logging.INFO, "Preparing collections")
+        colls = self.prepare_collections(cfg, modality)
+
+        # Load edge index directly from Milvus (replaces pickle cache)
+        logger.log(logging.INFO, "Loading edge index from Milvus")
+        edge_index = self._load_edge_index_from_milvus(cfg)
+
+        # Assert the topk and topk_e values for subgraph retrieval
+        assert self.topk > 0, "topk must be greater than or equal to 0"
+        assert self.topk_e > 0, "topk_e must be greater than or equal to 0"
+
+        # Retrieve the top-k nodes and edges based on the query embedding
+        logger.log(logging.INFO, "compute_prizes")
+        prizes = self.compute_prizes(text_emb, query_emb, colls)
+
+        # Compute costs in constructing the subgraph
+        logger.log(logging.INFO, "compute_subgraph_costs")
+        edges_dict, prizes, costs, mapping = self.compute_subgraph_costs(
+            edge_index, colls["nodes"].num_entities, prizes
+        )
+
+        # Retrieve the subgraph using the PCST algorithm
+        logger.log(logging.INFO, "Running PCST algorithm")
+        result_vertices, result_edges = pcst_fast.pcst_fast(
+            edges_dict["edges"].tolist(),
+            prizes.tolist(),
+            costs.tolist(),
+            self.root,
+            self.num_clusters,
+            self.pruning,
+            self.verbosity_level,
+        )
+
+        # Get subgraph nodes and edges based on the result of the PCST algorithm
+        logger.log(logging.INFO, "Getting subgraph nodes and edges")
+        subgraph = self.get_subgraph_nodes_edges(
+            colls["nodes"].num_entities,
+            self.loader.py.asarray(result_vertices),
+            {
+                "edges": self.loader.py.asarray(result_edges),
+                "num_prior_edges": edges_dict["num_prior_edges"],
+                "edge_index": edge_index,
+            },
+            mapping,
+        )
+        print(subgraph)
+
+        return subgraph