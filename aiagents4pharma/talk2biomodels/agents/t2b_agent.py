#/usr/bin/env python3

'''
This is the agent file for the Talk2BioModels agent.
'''

import logging
from typing import Annotated
import hydra
from langchain_openai import ChatOpenAI
from langgraph.checkpoint.memory import MemorySaver
from langgraph.graph import START, StateGraph
from langgraph.prebuilt import create_react_agent, ToolNode, InjectedState
from ..tools.search_models import SearchModelsTool
from ..tools.get_modelinfo import GetModelInfoTool
from ..tools.simulate_model import SimulateModelTool
from ..tools.custom_plotter import CustomPlotterTool
from ..tools.ask_question import AskQuestionTool
<<<<<<< HEAD
from ..tools.get_annotation import GetAnnotationTool
=======
from ..tools.parameter_scan import ParameterScanTool
>>>>>>> a5920af5
from ..states.state_talk2biomodels import Talk2Biomodels

# Initialize logger
logging.basicConfig(level=logging.INFO)
logger = logging.getLogger(__name__)

def get_app(uniq_id, llm_model='gpt-4o-mini'):
    '''
    This function returns the langraph app.
    '''
    def agent_t2b_node(state: Annotated[dict, InjectedState]):
        '''
        This function calls the model.
        '''
        logger.log(logging.INFO, "Calling t2b_agent node with thread_id %s", uniq_id)
        response = model.invoke(state, {"configurable": {"thread_id": uniq_id}})
        return response

    # Define the tools
<<<<<<< HEAD
    simulate_model = SimulateModelTool()
    custom_plotter = CustomPlotterTool()
    ask_question = AskQuestionTool()
    search_model = SearchModelsTool()
    get_modelinfo = GetModelInfoTool()
    get_annotation = GetAnnotationTool()
    tools = ToolNode([
                    simulate_model,
                    ask_question,
                    custom_plotter,
                    search_model,
                    get_modelinfo,
                    get_annotation
=======
    tools = ToolNode([
                    SimulateModelTool(),
                    AskQuestionTool(),
                    CustomPlotterTool(),
                    SearchModelsTool(),
                    GetModelInfoTool(),
                    ParameterScanTool()
>>>>>>> a5920af5
                    ])

    # Define the model
    llm = ChatOpenAI(model=llm_model, temperature=0)
    # Load hydra configuration
    logger.log(logging.INFO, "Load Hydra configuration for Talk2BioModels agent.")
    with hydra.initialize(version_base=None, config_path="../../configs"):
        cfg = hydra.compose(config_name='config',
                            overrides=['talk2biomodels/agents/t2b_agent=default'])
        cfg = cfg.talk2biomodels.agents.t2b_agent
    logger.log(logging.INFO, "state_modifier: %s", cfg.state_modifier)
    # Create the agent
    model = create_react_agent(
                llm,
                tools=tools,
                state_schema=Talk2Biomodels,
                state_modifier=cfg.state_modifier,
                checkpointer=MemorySaver()
            )

    # Define a new graph
    workflow = StateGraph(Talk2Biomodels)

    # Define the two nodes we will cycle between
    workflow.add_node("agent_t2b", agent_t2b_node)

    # Set the entrypoint as the first node
    # This means that this node is the first one called
    workflow.add_edge(START, "agent_t2b")

    # Initialize memory to persist state between graph runs
    checkpointer = MemorySaver()

    # Finally, we compile it!
    # This compiles it into a LangChain Runnable,
    # meaning you can use it as you would any other runnable.
    # Note that we're (optionally) passing the memory
    # when compiling the graph
    app = workflow.compile(checkpointer=checkpointer)
    logger.log(logging.INFO,
               "Compiled the graph with thread_id %s and llm_model %s",
               uniq_id,
               llm_model)

    return app<|MERGE_RESOLUTION|>--- conflicted
+++ resolved
@@ -16,11 +16,8 @@
 from ..tools.simulate_model import SimulateModelTool
 from ..tools.custom_plotter import CustomPlotterTool
 from ..tools.ask_question import AskQuestionTool
-<<<<<<< HEAD
 from ..tools.get_annotation import GetAnnotationTool
-=======
 from ..tools.parameter_scan import ParameterScanTool
->>>>>>> a5920af5
 from ..states.state_talk2biomodels import Talk2Biomodels
 
 # Initialize logger
@@ -40,29 +37,14 @@
         return response
 
     # Define the tools
-<<<<<<< HEAD
-    simulate_model = SimulateModelTool()
-    custom_plotter = CustomPlotterTool()
-    ask_question = AskQuestionTool()
-    search_model = SearchModelsTool()
-    get_modelinfo = GetModelInfoTool()
-    get_annotation = GetAnnotationTool()
-    tools = ToolNode([
-                    simulate_model,
-                    ask_question,
-                    custom_plotter,
-                    search_model,
-                    get_modelinfo,
-                    get_annotation
-=======
     tools = ToolNode([
                     SimulateModelTool(),
                     AskQuestionTool(),
                     CustomPlotterTool(),
                     SearchModelsTool(),
                     GetModelInfoTool(),
-                    ParameterScanTool()
->>>>>>> a5920af5
+                    ParameterScanTool(),
+                    GetAnnotationTool()
                     ])
 
     # Define the model
