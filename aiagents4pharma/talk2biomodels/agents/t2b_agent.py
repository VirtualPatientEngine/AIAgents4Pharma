#/usr/bin/env python3

'''
This is the agent file for the Talk2BioModels agent.
'''

import logging
from typing import Annotated
import hydra
from langchain_openai import ChatOpenAI
from langgraph.checkpoint.memory import MemorySaver
from langgraph.graph import START, StateGraph
from langgraph.prebuilt import create_react_agent, ToolNode, InjectedState
from ..tools.search_models import SearchModelsTool
from ..tools.get_modelinfo import GetModelInfoTool
from ..tools.simulate_model import SimulateModelTool
from ..tools.custom_plotter import CustomPlotterTool
from ..tools.ask_question import AskQuestionTool
from ..tools.get_annotation import GetAnnotationTool
from ..tools.parameter_scan import ParameterScanTool
from ..tools.steady_state import SteadyStateTool
from ..states.state_talk2biomodels import Talk2Biomodels

# Initialize logger
logging.basicConfig(level=logging.INFO)
logger = logging.getLogger(__name__)

def get_app(uniq_id, llm_model='gpt-4o-mini'):
    '''
    This function returns the langraph app.
    '''
    def agent_t2b_node(state: Annotated[dict, InjectedState]):
        '''
        This function calls the model.
        '''
        logger.log(logging.INFO, "Calling t2b_agent node with thread_id %s", uniq_id)
        response = model.invoke(state, {"configurable": {"thread_id": uniq_id}})
        return response

    # Define the tools
    tools = ToolNode([
                    SimulateModelTool(),
                    AskQuestionTool(),
                    CustomPlotterTool(),
                    SearchModelsTool(),
                    GetModelInfoTool(),
<<<<<<< HEAD
                    ParameterScanTool(),
                    GetAnnotationTool()
=======
                    SteadyStateTool(),
                    ParameterScanTool()
>>>>>>> 588f63f3
                    ])

    # Define the model
    llm = ChatOpenAI(model=llm_model, temperature=0)
    # Load hydra configuration
    logger.log(logging.INFO, "Load Hydra configuration for Talk2BioModels agent.")
    with hydra.initialize(version_base=None, config_path="../../configs"):
        cfg = hydra.compose(config_name='config',
                            overrides=['talk2biomodels/agents/t2b_agent=default'])
        cfg = cfg.talk2biomodels.agents.t2b_agent
    logger.log(logging.INFO, "state_modifier: %s", cfg.state_modifier)
    # Create the agent
    model = create_react_agent(
                llm,
                tools=tools,
                state_schema=Talk2Biomodels,
                state_modifier=cfg.state_modifier,
                checkpointer=MemorySaver()
            )

    # Define a new graph
    workflow = StateGraph(Talk2Biomodels)

    # Define the two nodes we will cycle between
    workflow.add_node("agent_t2b", agent_t2b_node)

    # Set the entrypoint as the first node
    # This means that this node is the first one called
    workflow.add_edge(START, "agent_t2b")

    # Initialize memory to persist state between graph runs
    checkpointer = MemorySaver()

    # Finally, we compile it!
    # This compiles it into a LangChain Runnable,
    # meaning you can use it as you would any other runnable.
    # Note that we're (optionally) passing the memory
    # when compiling the graph
    app = workflow.compile(checkpointer=checkpointer)
    logger.log(logging.INFO,
               "Compiled the graph with thread_id %s and llm_model %s",
               uniq_id,
               llm_model)

    return app<|MERGE_RESOLUTION|>--- conflicted
+++ resolved
@@ -15,8 +15,8 @@
 from ..tools.get_modelinfo import GetModelInfoTool
 from ..tools.simulate_model import SimulateModelTool
 from ..tools.custom_plotter import CustomPlotterTool
+from ..tools.get_annotation import GetAnnotationTool
 from ..tools.ask_question import AskQuestionTool
-from ..tools.get_annotation import GetAnnotationTool
 from ..tools.parameter_scan import ParameterScanTool
 from ..tools.steady_state import SteadyStateTool
 from ..states.state_talk2biomodels import Talk2Biomodels
@@ -44,14 +44,10 @@
                     CustomPlotterTool(),
                     SearchModelsTool(),
                     GetModelInfoTool(),
-<<<<<<< HEAD
+                    SteadyStateTool(),
                     ParameterScanTool(),
                     GetAnnotationTool()
-=======
-                    SteadyStateTool(),
-                    ParameterScanTool()
->>>>>>> 588f63f3
-                    ])
+                ])
 
     # Define the model
     llm = ChatOpenAI(model=llm_model, temperature=0)
