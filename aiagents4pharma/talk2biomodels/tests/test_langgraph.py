'''
Test cases for Talk2Biomodels.
'''

import pandas as pd
from langchain_core.messages import HumanMessage, ToolMessage
from ..agents.t2b_agent import get_app

def test_get_modelinfo_tool():
    '''
    Test the get_modelinfo tool.
    '''
    unique_id = 12345
    app = get_app(unique_id)
    config = {"configurable": {"thread_id": unique_id}}
    # Update state
    app.update_state(config,
      {"sbml_file_path": ["aiagents4pharma/talk2biomodels/tests/BIOMD0000000449_url.xml"]})
    prompt = "Extract all relevant information from the uploaded model."
    # Test the tool get_modelinfo
    response = app.invoke(
                        {"messages": [HumanMessage(content=prompt)]},
                        config=config
                    )
    assistant_msg = response["messages"][-1].content
    # Check if the assistant message is a string
    assert isinstance(assistant_msg, str)

def test_search_models_tool():
    '''
    Test the search_models tool.
    '''
    unique_id = 12345
    app = get_app(unique_id)
    config = {"configurable": {"thread_id": unique_id}}
    # Update state
    app.update_state(config, {"llm_model": "gpt-4o-mini"})
    prompt = "Search for models on Crohn's disease."
    # Test the tool get_modelinfo
    response = app.invoke(
                        {"messages": [HumanMessage(content=prompt)]},
                        config=config
                    )
    assistant_msg = response["messages"][-1].content
    # Check if the assistant message is a string
    assert isinstance(assistant_msg, str)
    # Check if the assistant message contains the
    # biomodel id BIO0000000537
    assert "BIOMD0000000537" in assistant_msg

def test_ask_question_tool():
    '''
    Test the ask_question tool without the simulation results.
    '''
    unique_id = 12345
    app = get_app(unique_id, llm_model='gpt-4o-mini')
    config = {"configurable": {"thread_id": unique_id}}

    ##########################################
    # Test ask_question tool when simulation
    # results are not available i.e. the
    # simulation has not been run. In this
    # case, the tool should return an error
    ##########################################
    # Update state
    app.update_state(config, {"llm_model": "gpt-4o-mini"})
    # Define the prompt
    prompt = "Call the ask_question tool to answer the "
    prompt += "question: What is the concentration of CRP "
    prompt += "in serum at 1000 hours? The simulation name "
    prompt += "is `simulation_name`."
    # Invoke the tool
    app.invoke(
            {"messages": [HumanMessage(content=prompt)]},
            config=config
        )
    # Get the messages from the current state
    # and reverse the order
    current_state = app.get_state(config)
    reversed_messages = current_state.values["messages"][::-1]
    # Loop through the reversed messages until a
    # ToolMessage is found.
    for msg in reversed_messages:
        # Assert that the message is a ToolMessage
        # and its status is "error"
        if isinstance(msg, ToolMessage):
            assert msg.status == "error"

def test_simulate_model_tool():
    '''
    Test the simulate_model tool when simulating
    multiple models.
    '''
    unique_id = 123
    app = get_app(unique_id)
    config = {"configurable": {"thread_id": unique_id}}
    app.update_state(config, {"llm_model": "gpt-4o-mini"})
    # Upload a model to the state
    app.update_state(config,
        {"sbml_file_path": ["aiagents4pharma/talk2biomodels/tests/BIOMD0000000449_url.xml"]})
    prompt = "Simulate model 64 and the uploaded model"
    # Invoke the agent
    app.invoke(
        {"messages": [HumanMessage(content=prompt)]},
        config=config
    )
    current_state = app.get_state(config)
    dic_simulated_data = current_state.values["dic_simulated_data"]
    # Check if the dic_simulated_data is a list
    assert isinstance(dic_simulated_data, list)
    # Check if the length of the dic_simulated_data is 2
    assert len(dic_simulated_data) == 2
    # Check if the source of the first model is 64
    assert dic_simulated_data[0]['source'] == 64
    # Check if the source of the second model is upload
    assert dic_simulated_data[1]['source'] == "upload"
    # Check if the data of the first model contains
    assert '1,3-bisphosphoglycerate' in dic_simulated_data[0]['data']
    # Check if the data of the second model contains
    assert 'mTORC2' in dic_simulated_data[1]['data']

def test_param_scan_tool():
    '''
    In this test, we will test the parameter_scan tool.
    We will prompt it to scan the parameter `kIL6RBind`
    from 1 to 100 in steps of 10, record the changes
    in the concentration of the species `Ab{serum}` in
    model 537.

    We will pass the inaccuarate parameter (`KIL6Rbind`)
    and species names (just `Ab`) to the tool to test
    if it can deal with it.

    We expect the agent to first invoke the parameter_scan
    tool and raise an error. It will then invoke another
    tool get_modelinfo to get the correct parameter
    and species names. Finally, the agent will reinvoke
    the parameter_scan tool with the correct parameter
    and species names.
<<<<<<< HEAD
=======

>>>>>>> a5920af5
    '''
    unique_id = 123
    app = get_app(unique_id)
    config = {"configurable": {"thread_id": unique_id}}
    app.update_state(config, {"llm_model": "gpt-4o-mini"})
    prompt = """How will the value of Ab in model 537 change
            if the param kIL6Rbind is varied from 1 to 100 in steps of 10?
<<<<<<< HEAD
            Set the initial `DoseQ2W` concentration to 300. Also, reset
            the IL6{serum} concentration to 100 every 500 hours and assume
            that the model is simulated for 2016 hours with an interval of 2016."""
=======
            Set the initial `DoseQ2W` concentration to 300.
            Reset the IL6{serum} concentration to 100 every 500 hours.
            Assume that the model is simulated for 2016 hours with
            an interval of 2016."""
>>>>>>> a5920af5
    # Invoke the agent
    app.invoke(
        {"messages": [HumanMessage(content=prompt)]},
        config=config
    )
    current_state = app.get_state(config)
    reversed_messages = current_state.values["messages"][::-1]
    # Loop through the reversed messages until a
    # ToolMessage is found.
    df = pd.DataFrame(columns=['name', 'status', 'content'])
    names = []
    statuses = []
    contents = []
    for msg in reversed_messages:
        # Assert that the message is a ToolMessage
        # and its status is "error"
        if not isinstance(msg, ToolMessage):
            continue
        names.append(msg.name)
        statuses.append(msg.status)
        contents.append(msg.content)
    df = pd.DataFrame({'name': names, 'status': statuses, 'content': contents})
    # print (df)
    assert any((df["status"] == "error") &
               (df["name"] == "parameter_scan") &
               (df["content"].str.startswith("Error: ValueError('Invalid parameter name:")))
    assert any((df["status"] == "success") &
               (df["name"] == "parameter_scan") &
               (df["content"].str.startswith("Parameter scan results of")))
    assert any((df["status"] == "success") &
               (df["name"] == "get_modelinfo"))

<<<<<<< HEAD
def test_steady_state_tool():
    '''
    Test the steady_state tool.
    '''
    unique_id = 123
    app = get_app(unique_id)
    config = {"configurable": {"thread_id": unique_id}}
    app.update_state(config, {"llm_model": "gpt-4o-mini"})
    #########################################################
    # In this case, we will test if the tool returns an error
    # when the model does not achieve a steady state. The tool
    # status should be "error".
    prompt = """Run a steady state analysis of model 537."""
    # Invoke the agent
    app.invoke(
        {"messages": [HumanMessage(content=prompt)]},
        config=config
    )
    current_state = app.get_state(config)
    reversed_messages = current_state.values["messages"][::-1]
    tool_msg_status = None
    for msg in reversed_messages:
        # Assert that the status of the
        # ToolMessage is "error"
        if isinstance(msg, ToolMessage):
            # print (msg)
            tool_msg_status = msg.status
            break
    assert tool_msg_status == "error"
    #########################################################
    # In this case, we will test if the tool is indeed invoked
    # successfully
    prompt = """Run a steady state analysis of model 64.
    Set the initial concentration of `Pyruvate` to 0.2. The
    concentration of `NAD` resets to 100 every 2 time units."""
    # Invoke the agent
    app.invoke(
        {"messages": [HumanMessage(content=prompt)]},
        config=config
    )
    # Loop through the reversed messages until a
    # ToolMessage is found.
    current_state = app.get_state(config)
    reversed_messages = current_state.values["messages"][::-1]
    steady_state_invoked = False
    for msg in reversed_messages:
        # Assert that the message is a ToolMessage
        # and its status is "error"
        if isinstance(msg, ToolMessage):
            print (msg)
            if msg.name == "steady_state" and msg.status != "error":
                steady_state_invoked = True
                break
    assert steady_state_invoked
    #########################################################
    # In this case, we will test if the `ask_question` tool is
    # invoked upon asking a question about the already generated
    # steady state results
    prompt = """What is the Phosphoenolpyruvate concentration
        at the steady state? Show onlyconcentration, rounded to
        2 decimal places. For example, if the concentration is
        0.123456, your response should be `0.12`. Do not return
        any other information."""
    # Invoke the agent
    response = app.invoke(
        {"messages": [HumanMessage(content=prompt)]},
        config=config
    )
    assistant_msg = response["messages"][-1].content
    current_state = app.get_state(config)
    reversed_messages = current_state.values["messages"][::-1]
    # Loop through the reversed messages until a
    # ToolMessage is found.
    ask_questool_invoked = False
    for msg in reversed_messages:
        # Assert that the message is a ToolMessage
        # and its status is "error"
        if isinstance(msg, ToolMessage):
            if msg.name == "ask_question":
                ask_questool_invoked = True
                break
    assert ask_questool_invoked
    assert "0.06" in assistant_msg

=======
>>>>>>> a5920af5
def test_integration():
    '''
    Test the integration of the tools.
    '''
    unique_id = 1234567
    app = get_app(unique_id)
    config = {"configurable": {"thread_id": unique_id}}
    app.update_state(config, {"llm_model": "gpt-4o-mini"})
    # ##########################################
    # ## Test simulate_model tool
    # ##########################################
    prompt = "Simulate the model 537 for 2016 hours and intervals"
    prompt += " 2016 with an initial concentration of `DoseQ2W` "
    prompt += "set to 300 and `Dose` set to 0. Reset the concentration"
    prompt += " of `NAD` to 100 every 500 hours."
    # Test the tool get_modelinfo
    response = app.invoke(
                        {"messages": [HumanMessage(content=prompt)]},
                        config=config
                    )
    assistant_msg = response["messages"][-1].content
    print (assistant_msg)
    # Check if the assistant message is a string
    assert isinstance(assistant_msg, str)
    ##########################################
    # Test ask_question tool when simulation
    # results are available
    ##########################################
    # Update state
    app.update_state(config, {"llm_model": "gpt-4o-mini"})
    prompt = """What is the concentration of CRP
            in serum after 1000 time points?"""
    # Test the tool get_modelinfo
    response = app.invoke(
                        {"messages": [HumanMessage(content=prompt)]},
                        config=config
                    )
    assistant_msg = response["messages"][-1].content
    # print (assistant_msg)
    # Check if the assistant message is a string
    assert "1.7" in assistant_msg

    ##########################################
    # Test custom_plotter tool when the
    # simulation results are available
    ##########################################
    prompt = "Plot only CRP related species."

    # Update state
    app.update_state(config, {"llm_model": "gpt-4o-mini"}
                    )
    # Test the tool get_modelinfo
    response = app.invoke(
                        {"messages": [HumanMessage(content=prompt)]},
                        config=config
                    )
    assistant_msg = response["messages"][-1].content
    current_state = app.get_state(config)
    # Get the messages from the current state
    # and reverse the order
    reversed_messages = current_state.values["messages"][::-1]
    # Loop through the reversed messages
    # until a ToolMessage is found.
    expected_header = ['Time', 'CRP{serum}', 'CRPExtracellular']
    expected_header += ['CRP Suppression (%)', 'CRP (% of baseline)']
    expected_header += ['CRP{liver}']
    predicted_artifact = []
    for msg in reversed_messages:
        if isinstance(msg, ToolMessage):
            # Work on the message if it is a ToolMessage
            # These may contain additional visuals that
            # need to be displayed to the user.
            if msg.name == "custom_plotter":
                predicted_artifact = msg.artifact
                break
    # Convert the artifact into a pandas dataframe
    # for easy comparison
    df = pd.DataFrame(predicted_artifact)
    # Extract the headers from the dataframe
    predicted_header = df.columns.tolist()
    # Check if the header is in the expected_header
    # assert expected_header in predicted_artifact
    assert set(expected_header).issubset(set(predicted_header))
    ##########################################
    # Test custom_plotter tool when the
    # simulation results are available but
    # the species is not available
    ##########################################
    prompt = """Make a custom plot showing the
        concentration of the species `TP53` over
        time. Do not show any other species."""
    # Update state
    app.update_state(config, {"llm_model": "gpt-4o-mini"}
                    )
    # Test the tool get_modelinfo
    response = app.invoke(
                        {"messages": [HumanMessage(content=prompt)]},
                        config=config
                    )
    assistant_msg = response["messages"][-1].content
    # print (response["messages"])
    current_state = app.get_state(config)
    # Get the messages from the current state
    # and reverse the order
    reversed_messages = current_state.values["messages"][::-1]
    # Loop through the reversed messages until a
    # ToolMessage is found.
    predicted_artifact = []
    for msg in reversed_messages:
        if isinstance(msg, ToolMessage):
            # Work on the message if it is a ToolMessage
            # These may contain additional visuals that
            # need to be displayed to the user.
            if msg.name == "custom_plotter":
                predicted_artifact = msg.artifact
                break
    # Check if the the predicted artifact is `None`
    assert predicted_artifact is None<|MERGE_RESOLUTION|>--- conflicted
+++ resolved
@@ -137,10 +137,7 @@
     and species names. Finally, the agent will reinvoke
     the parameter_scan tool with the correct parameter
     and species names.
-<<<<<<< HEAD
-=======
-
->>>>>>> a5920af5
+
     '''
     unique_id = 123
     app = get_app(unique_id)
@@ -148,16 +145,9 @@
     app.update_state(config, {"llm_model": "gpt-4o-mini"})
     prompt = """How will the value of Ab in model 537 change
             if the param kIL6Rbind is varied from 1 to 100 in steps of 10?
-<<<<<<< HEAD
             Set the initial `DoseQ2W` concentration to 300. Also, reset
             the IL6{serum} concentration to 100 every 500 hours and assume
             that the model is simulated for 2016 hours with an interval of 2016."""
-=======
-            Set the initial `DoseQ2W` concentration to 300.
-            Reset the IL6{serum} concentration to 100 every 500 hours.
-            Assume that the model is simulated for 2016 hours with
-            an interval of 2016."""
->>>>>>> a5920af5
     # Invoke the agent
     app.invoke(
         {"messages": [HumanMessage(content=prompt)]},
@@ -190,7 +180,6 @@
     assert any((df["status"] == "success") &
                (df["name"] == "get_modelinfo"))
 
-<<<<<<< HEAD
 def test_steady_state_tool():
     '''
     Test the steady_state tool.
@@ -275,8 +264,6 @@
     assert ask_questool_invoked
     assert "0.06" in assistant_msg
 
-=======
->>>>>>> a5920af5
 def test_integration():
     '''
     Test the integration of the tools.
