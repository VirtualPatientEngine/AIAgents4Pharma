#!/usr/bin/env python3

'''
This is the state file for the Talk2BioModels agent.
'''

from typing import Annotated
import operator
from langgraph.prebuilt.chat_agent_executor import AgentState

class Talk2Biomodels(AgentState):
    """
    The state for the Talk2BioModels agent.
    """
    llm_model: str
    # A StateGraph may receive a concurrent updates
    # which is not supported by the StateGraph.
    # Therefore, we need to use Annotated to specify
    # the operator for the sbml_file_path field.
    # https://langchain-ai.github.io/langgraph/troubleshooting/errors/INVALID_CONCURRENT_GRAPH_UPDATE/
    model_id: Annotated[list, operator.add]
    sbml_file_path: Annotated[list, operator.add]
    dic_simulated_data: Annotated[list[dict], operator.add]
<<<<<<< HEAD
    llm_model: str
    dic_annotations_data : dict
=======
    dic_scanned_data: Annotated[list[dict], operator.add]
>>>>>>> a5920af5
<|MERGE_RESOLUTION|>--- conflicted
+++ resolved
@@ -21,9 +21,5 @@
     model_id: Annotated[list, operator.add]
     sbml_file_path: Annotated[list, operator.add]
     dic_simulated_data: Annotated[list[dict], operator.add]
-<<<<<<< HEAD
-    llm_model: str
-    dic_annotations_data : dict
-=======
     dic_scanned_data: Annotated[list[dict], operator.add]
->>>>>>> a5920af5
+    dic_annotations_data : dict