'''
This file is used to import all the modules in the package.
'''
from . import search_models
from . import simulate_model
from . import ask_question
from . import custom_plotter
from . import get_modelinfo
from . import parameter_scan
<<<<<<< HEAD
from . import load_biomodel
from . import get_annotation
=======
from . import steady_state
from . import load_biomodel
>>>>>>> 588f63f3
<|MERGE_RESOLUTION|>--- conflicted
+++ resolved
@@ -7,10 +7,6 @@
 from . import custom_plotter
 from . import get_modelinfo
 from . import parameter_scan
-<<<<<<< HEAD
-from . import load_biomodel
-from . import get_annotation
-=======
 from . import steady_state
 from . import load_biomodel
->>>>>>> 588f63f3
+from . import get_annotation