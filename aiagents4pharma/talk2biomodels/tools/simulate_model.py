--- conflicted
+++ resolved
@@ -157,30 +157,15 @@
                    "Following species/parameters updated in the model %s",
                    dic_species_data)
         # Simulate the model
-<<<<<<< HEAD
         df = model_object.simulate(duration=duration, interval=interval)
         logger.log(logging.INFO, "Simulation results ready with shape %s", df.shape)
-        # Prepare the dictionary of simulated data
-=======
-        df = model_object.simulate(
-            parameters=dic_species_data,
-            duration=duration,
-            interval=interval
-            )
-
->>>>>>> 1da9c0a3
         dic_simulated_data = {
             'name': arg_data.simulation_name,
             'source': sys_bio_model.biomodel_id if sys_bio_model.biomodel_id else 'upload',
             'tool_call_id': tool_call_id,
             'data': df.to_dict()
         }
-<<<<<<< HEAD
         # Prepare the dictionary of updated state
-=======
-
-        # Prepare the dictionary of updated state for the model
->>>>>>> 1da9c0a3
         dic_updated_state_for_model = {}
         for key, value in {
             "model_id": [sys_bio_model.biomodel_id],
