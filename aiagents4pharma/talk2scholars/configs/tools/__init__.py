--- conflicted
+++ resolved
@@ -2,15 +2,6 @@
 Import all the modules in the package
 """
 
-<<<<<<< HEAD
-from . import search
-from . import single_paper_recommendation
-from . import multi_paper_recommendation
-from . import question_and_answer
-from . import multimodal_processor
-from . import zotero_read
-from . import zotero_write
-=======
 from . import (
     multi_paper_recommendation,
     question_and_answer,
@@ -19,7 +10,6 @@
     zotero_read,
     zotero_write,
 )
->>>>>>> 60a7007f
 
 __all__ = [
     "search",
