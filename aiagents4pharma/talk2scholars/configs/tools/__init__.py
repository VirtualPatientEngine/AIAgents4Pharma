"""
Import all the modules in the package
"""

from . import search
from . import single_paper_recommendation
from . import multi_paper_recommendation
<<<<<<< HEAD
from . import qna
=======
from . import zotero_read
>>>>>>> 8085e9a6
<|MERGE_RESOLUTION|>--- conflicted
+++ resolved
@@ -5,8 +5,5 @@
 from . import search
 from . import single_paper_recommendation
 from . import multi_paper_recommendation
-<<<<<<< HEAD
 from . import qna
-=======
-from . import zotero_read
->>>>>>> 8085e9a6
+from . import zotero_read