--- conflicted
+++ resolved
@@ -5,9 +5,5 @@
 """
 
 from . import s2
-<<<<<<< HEAD
-from . import paper_download
-=======
 from . import pdf
->>>>>>> 0c15067a
 from . import zotero