#!/usr/bin/env python3

"""
Import statements
"""

from . import s2
<<<<<<< HEAD
from . import pdf
=======
from . import zotero
>>>>>>> 8085e9a6
<|MERGE_RESOLUTION|>--- conflicted
+++ resolved
@@ -5,8 +5,5 @@
 """
 
 from . import s2
-<<<<<<< HEAD
 from . import pdf
-=======
-from . import zotero
->>>>>>> 8085e9a6
+from . import zotero