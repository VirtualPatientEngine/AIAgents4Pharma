"""
LangGraph PDF Retrieval-Augmented Generation (RAG) Tool

This tool answers user questions using the traditional RAG pipeline:
1. Retrieve relevant chunks from ALL papers in the vector store
2. Rerank chunks using NVIDIA NIM reranker to find the most relevant ones
3. Generate answer using the top reranked chunks

Traditional RAG Pipeline Flow:
  Query → Retrieve chunks from ALL papers → Rerank chunks → Generate answer

This ensures the best possible chunks are selected across all available papers,
not just from pre-selected papers.
"""

import logging
import os
import time
from typing import Annotated, Any

from langchain_core.messages import ToolMessage
from langchain_core.tools import tool
from langchain_core.tools.base import InjectedToolCallId
from langgraph.prebuilt import InjectedState
from langgraph.types import Command
from pydantic import BaseModel, Field

<<<<<<< HEAD
from .utils.answer_formatter import format_answer
from .utils.generate_answer import load_hydra_config
from .utils.paper_loader import load_all_papers
from .utils.rag_pipeline import retrieve_and_rerank_chunks
from .utils.answer_formatter import format_answer
from .utils.tool_helper import QAToolHelper
from .utils.multimodal_processor import (
    pdf_to_base64_compressed,
    detect_page_elements,
    categorize_page_elements,
    crop_categorized_elements,
    process_all,
    collect_ocr_results,
    extract_text_lines)
=======
from .utils.answer_formatter import format_answer
from .utils.generate_answer import load_hydra_config
from .utils.multimodal_processor import (
    categorize_page_elements,
    collect_ocr_results,
    crop_categorized_elements,
    detect_page_elements,
    extract_text_lines,
    pdf_to_base64_compressed,
    process_all,
)
from .utils.paper_loader import load_all_papers
from .utils.rag_pipeline import retrieve_and_rerank_chunks
from .utils.tool_helper import QAToolHelper
>>>>>>> 8c766436

# Helper for managing state, vectorstore, reranking, and formatting
helper = QAToolHelper()
# Load configuration and start logging
config = load_hydra_config()

# Set up logging with configurable level
log_level = os.environ.get("LOG_LEVEL", "INFO")
logging.basicConfig(level=getattr(logging, log_level))
logger = logging.getLogger(__name__)
logger.setLevel(getattr(logging, log_level))


class QuestionAndAnswerInput(BaseModel):
    """
    Pydantic schema for the PDF Q&A tool inputs.

    Fields:
      question: User's free-text query to answer based on PDF content.
      tool_call_id: LangGraph-injected call identifier for tracking.
      state: Shared agent state dict containing:
        - article_data: metadata mapping of paper IDs to info (e.g., 'pdf_url', title).
        - text_embedding_model: embedding model instance for chunk indexing.
        - llm_model: chat/LLM instance for answer generation.
    """

    question: str = Field(description="User question for generating a PDF-based answer.")
    tool_call_id: Annotated[str, InjectedToolCallId]
    state: Annotated[dict, InjectedState]


@tool(args_schema=QuestionAndAnswerInput, parse_docstring=True)
def question_and_answer(
    question: str,
    state: Annotated[dict, InjectedState],
    tool_call_id: Annotated[str, InjectedToolCallId],
) -> Command[Any]:
    """
    LangGraph tool for Retrieval-Augmented Generation over PDFs using traditional RAG pipeline.

    Traditional RAG Pipeline Implementation:
      1. Load ALL available PDFs into Milvus vector store (if not already loaded)
      2. Retrieve relevant chunks from ALL papers using vector similarity search
      3. Rerank retrieved chunks using NVIDIA NIM semantic reranker
      4. Generate answer using top reranked chunks with source attribution

    This approach ensures the best chunks are selected across all available papers,
    rather than pre-selecting papers and potentially missing relevant information.

    Args:
      question (str): The free-text question to answer.
      state (dict): Injected agent state; must include:
        - article_data: mapping paper IDs → metadata (pdf_url, title, etc.)
        - text_embedding_model: embedding model instance.
        - llm_model: chat/LLM instance.
      tool_call_id (str): Internal identifier for this tool invocation.

    Returns:
      Command[Any]: updates conversation state with a ToolMessage(answer).

    Raises:
      ValueError: when required models or metadata are missing in state.
      RuntimeError: when no relevant chunks can be retrieved for the query.
    """
    call_id = f"qa_call_{time.time()}"
    logger.info(
        "Starting PDF Question and Answer tool (Traditional RAG Pipeline) - Call %s",
        call_id,
    )
    logger.info("%s: Question: '%s'", call_id, question)

    helper.start_call(config, call_id)

    # Extract models and article metadata
    text_emb, llm_model, article_data = helper.get_state_models_and_data(state)

    # Initialize or reuse Milvus vector store
    logger.info("%s: Initializing vector store", call_id)
    vs = helper.init_vector_store(text_emb)

    # Load ALL papers (traditional RAG approach)
    logger.info(
        "%s: Loading all %d papers into vector store (traditional RAG approach)",
        call_id,
        len(article_data),
    )
    load_all_papers(
        vector_store=vs,
        articles=article_data,
        call_id=call_id,
        config=config,
        has_gpu=helper.has_gpu,
    )

    # Traditional RAG Pipeline: Retrieve from ALL papers, then rerank
    logger.info(
        "%s: Starting traditional RAG pipeline: retrieve → rerank → generate",
        call_id,
    )

    # Retrieve and rerank chunks in one step
    reranked_chunks = retrieve_and_rerank_chunks(vs, question, config, call_id, helper.has_gpu)

    if not reranked_chunks:
        msg = f"No relevant chunks found for question: '{question}'"
        logger.warning("%s: %s", call_id, msg)

    logger.info("%s: Running multimodal processor...", call_id)
    pdf_paths = [article_data[p]["pdf_url"] for p in article_data]

    multimodal_texts = []
    for pdf_path in pdf_paths:
        try:
            # Step 1: Convert PDF to base64 images
            base64_pages = pdf_to_base64_compressed(pdf_path)

            # Step 2: Detect page elements (charts, tables, infographics)
            detected = detect_page_elements(base64_pages)
            categorized = categorize_page_elements(detected)

            # Step 3: Crop & process each element
            cropped = crop_categorized_elements(categorized, base64_pages)
            processed = process_all(cropped)

            # Step 4: Collect OCR/text results
            ocr_results = collect_ocr_results(processed)
            lines = extract_text_lines(ocr_results)

            # Flatten into text for RAG augmentation
            multimodal_texts.extend([line["text"] for line in lines])

        except Exception as e:
            logger.error(f"Multimodal processing failed for {pdf_path}: {e}")
    # Generate answer using reranked chunks
    logger.info(
        "%s: Generating answer using %d reranked chunks",
        call_id,
        len(reranked_chunks),
    )
    response_text = format_answer(
        question,
        reranked_chunks,
        llm_model,
        article_data,
        config,
        call_id=call_id,
        has_gpu=helper.has_gpu,
    )

    logger.info(
        "%s: Successfully traditional completed RAG pipeline",
        call_id,
    )

    return Command(
        update={
            "messages": [
                ToolMessage(
                    content=response_text,
                    tool_call_id=tool_call_id,
                )
            ],
        }
    )<|MERGE_RESOLUTION|>--- conflicted
+++ resolved
@@ -25,22 +25,6 @@
 from langgraph.types import Command
 from pydantic import BaseModel, Field
 
-<<<<<<< HEAD
-from .utils.answer_formatter import format_answer
-from .utils.generate_answer import load_hydra_config
-from .utils.paper_loader import load_all_papers
-from .utils.rag_pipeline import retrieve_and_rerank_chunks
-from .utils.answer_formatter import format_answer
-from .utils.tool_helper import QAToolHelper
-from .utils.multimodal_processor import (
-    pdf_to_base64_compressed,
-    detect_page_elements,
-    categorize_page_elements,
-    crop_categorized_elements,
-    process_all,
-    collect_ocr_results,
-    extract_text_lines)
-=======
 from .utils.answer_formatter import format_answer
 from .utils.generate_answer import load_hydra_config
 from .utils.multimodal_processor import (
@@ -54,8 +38,16 @@
 )
 from .utils.paper_loader import load_all_papers
 from .utils.rag_pipeline import retrieve_and_rerank_chunks
+from .utils.answer_formatter import format_answer
 from .utils.tool_helper import QAToolHelper
->>>>>>> 8c766436
+from .utils.multimodal_processor import (
+    pdf_to_base64_compressed,
+    detect_page_elements,
+    categorize_page_elements,
+    crop_categorized_elements,
+    process_all,
+    collect_ocr_results,
+    extract_text_lines)
 
 # Helper for managing state, vectorstore, reranking, and formatting
 helper = QAToolHelper()
@@ -82,7 +74,9 @@
         - llm_model: chat/LLM instance for answer generation.
     """
 
-    question: str = Field(description="User question for generating a PDF-based answer.")
+    question: str = Field(
+        description="User question for generating a PDF-based answer."
+    )
     tool_call_id: Annotated[str, InjectedToolCallId]
     state: Annotated[dict, InjectedState]
 
@@ -157,7 +151,9 @@
     )
 
     # Retrieve and rerank chunks in one step
-    reranked_chunks = retrieve_and_rerank_chunks(vs, question, config, call_id, helper.has_gpu)
+    reranked_chunks = retrieve_and_rerank_chunks(
+        vs, question, config, call_id, helper.has_gpu
+    )
 
     if not reranked_chunks:
         msg = f"No relevant chunks found for question: '{question}'"
