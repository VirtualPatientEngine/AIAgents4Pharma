--- conflicted
+++ resolved
@@ -29,15 +29,16 @@
 from .utils.generate_answer import load_hydra_config
 from .utils.paper_loader import load_all_papers
 from .utils.rag_pipeline import retrieve_and_rerank_chunks
-<<<<<<< HEAD
 from .utils.answer_formatter import format_answer
+from .utils.tool_helper import QAToolHelper
 from .utils.multimodal_processor import (
-    pdf_to_base64_compressed, detect_page_elements, categorize_page_elements,
-    crop_categorized_elements, process_all, collect_ocr_results, extract_text_lines
-)
-=======
-from .utils.tool_helper import QAToolHelper
->>>>>>> 60a7007f
+    pdf_to_base64_compressed,
+    detect_page_elements,
+    categorize_page_elements,
+    crop_categorized_elements,
+    process_all,
+    collect_ocr_results,
+    extract_text_lines)
 
 # Helper for managing state, vectorstore, reranking, and formatting
 helper = QAToolHelper()
