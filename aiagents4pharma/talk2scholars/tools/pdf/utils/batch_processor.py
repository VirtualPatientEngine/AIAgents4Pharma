"""
Batch processing utilities for adding multiple papers to vector store.
"""

import concurrent.futures
import logging
import os
import time
from typing import Any

from langchain_core.documents import Document

from .document_processor import load_and_split_pdf
from . import multimodal_processor as mp


logger = logging.getLogger(__name__)


def add_papers_batch(
    papers_to_add: list[tuple[str, str, dict[str, Any]]],
    vector_store: Any,
    loaded_papers: set[str],
    paper_metadata: dict[str, dict[str, Any]],
    documents: dict[str, Document],
    **kwargs: Any,
) -> None:
    """
    Add multiple papers to the document store in parallel with batch embedding.

    Args:
        papers_to_add: List of tuples (paper_id, pdf_url, paper_metadata).
        vector_store: The LangChain Milvus vector store instance.
        loaded_papers: Set to track which papers are already loaded.
        paper_metadata: Dict to store paper metadata after load.
        documents: Dict to store document chunks.
        config:           (via kwargs) Configuration object.
        metadata_fields:  (via kwargs) List of metadata fields to include.
        has_gpu:          (via kwargs) Whether GPU is available.
        max_workers:      (via kwargs) Max PDF‐loading threads (default 5).
        batch_size:       (via kwargs) Embedding batch size (default 100).
    """
    cfg = kwargs

    if not papers_to_add:
        logger.info("No papers to add")
        return

    to_process = [(pid, url, md) for pid, url, md in papers_to_add if pid not in loaded_papers]
    if not to_process:
        logger.info("Skipping %d already-loaded papers", len(papers_to_add))
        logger.info("All %d papers are already loaded", len(papers_to_add))
        return

    logger.info(
        "Starting PARALLEL batch processing of %d papers with %d workers (%s)",
        len(to_process),
        cfg.get("max_workers", 5),
        "GPU acceleration" if cfg["has_gpu"] else "CPU processing",
    )
    chunks, ids, success, multimodal_results = _parallel_load_and_split(
        to_process,
        cfg["config"],
        cfg["metadata_fields"],
        documents,
        cfg.get("max_workers", 5),
    )

    if not chunks:
        logger.warning("No chunks to add to vector store")
        return

    for pid, _, md in to_process:
        if pid in success:
            md["multimodal_results"] = multimodal_results.get(pid, {})
            paper_metadata[pid] = md

    try:
        _batch_embed(
            chunks,
            ids,
            vector_store,
            cfg.get("batch_size", 100),
            cfg["has_gpu"],
        )
    except Exception:
        logger.error("Failed to add chunks to Milvus", exc_info=True)
        raise

    # finally mark papers as loaded
    loaded_papers.update(success)


def _parallel_load_and_split(
    papers: list[tuple[str, str, dict[str, Any]]],
    config: Any,
    metadata_fields: list[str],
    documents: dict[str, Document],
    max_workers: int,
<<<<<<< HEAD
) -> Tuple[List[Document], List[str], List[str], Dict[str, Any]]:
    """Load & split PDFs in parallel, and collect multimodal results per paper."""
    all_chunks: List[Document] = []
    all_ids: List[str] = []
    success: List[str] = []
    text_lines: Dict[str, Any] = {}
=======
) -> tuple[list[Document], list[str], list[str]]:
    """Load & split PDFs in parallel, preserving original logic."""
    all_chunks: list[Document] = []
    all_ids: list[str] = []
    success: list[str] = []
>>>>>>> 60a7007f

    with concurrent.futures.ThreadPoolExecutor(max_workers=max_workers) as executor:
        futures = {
            executor.submit(
                load_and_split_pdf,
                pid,
                url,
                md,
                config,
                metadata_fields=metadata_fields,
                documents_dict=documents,
            ): (pid, url)
            for pid, url, md in papers
        }
        logger.info("Submitted %d PDF loading tasks", len(futures))

        for idx, fut in enumerate(concurrent.futures.as_completed(futures), start=1):
            pid, url = futures[fut]
            chunks = fut.result()
            ids = [f"{pid}_{i}" for i in range(len(chunks))]

            all_chunks.extend(chunks)
            all_ids.extend(ids)
            success.append(pid)

            # run multimodal processor at batch level
            multimodal_texts = []
            try:
                # Step 1: Convert PDF to base64 images
                base64_pages = mp.pdf_to_base64_compressed(url)

                # Step 2: Detect page elements (charts, tables, infographics)
                detected = mp.detect_page_elements(base64_pages)
                categorized = mp.categorize_page_elements(detected)

                # Step 3: Crop & process each element
                cropped = mp.crop_categorized_elements(categorized, base64_pages)
                processed = mp.process_all(cropped)

                # Step 4: Collect OCR/text results
                ocr_results = mp.collect_ocr_results(processed)
                lines = mp.extract_text_lines(ocr_results)

                # Flatten into text for RAG augmentation
                multimodal_texts.extend([line["text"] for line in lines])
            except Exception as e:
                logger.error("Multimodal processing failed for %s: %s", pid, e)

            logger.info(
                "Progress: %d/%d - Loaded paper %s (%d chunks)",
                idx,
                len(papers),
                pid,
                len(chunks),
            )

    return all_chunks, all_ids, success, text_lines

def _batch_embed(
    chunks: list[Document],
    ids: list[str],
    store: Any,
    batch_size: int,
    has_gpu: bool,
) -> None:
    """Embed chunks in batches and verify insertion exactly as before."""
    start = time.time()
    n = len(chunks)
    logger.info(
        "Starting BATCH EMBEDDING of %d chunks in batches of %d (%s)",
        n,
        batch_size,
        "GPU" if has_gpu else "CPU",
    )

    for batch_num, start_idx in enumerate(range(0, n, batch_size), start=1):
        end_idx = min(start_idx + batch_size, n)
        logger.info(
            "Embedding batch %d/%d (chunks %d-%d of %d) - %s",
            batch_num,
            (n + batch_size - 1) // batch_size,
            start_idx + 1,
            end_idx,
            n,
            "GPU" if has_gpu else "CPU",
        )

        store.add_documents(
            documents=chunks[start_idx:end_idx],
            ids=ids[start_idx:end_idx],
        )

        # Post-insert verification
        col = store.col
        col.flush()
        count = col.num_entities
        logger.info(
            "Post-insert batch %d: collection has %d entities",
            batch_num,
            count,
        )
        if count:
            logger.info(
                "Sample paper IDs: %s",
                [
                    r.get("paper_id", "unknown")
                    for r in col.query(expr="", output_fields=["paper_id"], limit=3)
                ],
            )

        logger.info("Successfully stored batch %d", batch_num)

    elapsed = time.time() - start
    logger.info(
        "BATCH EMBEDDING COMPLETE: %d chunks in %.2f seconds (%.2f chunks/sec)",
        n,
        elapsed,
        n / elapsed if elapsed > 0 else 0,
    )<|MERGE_RESOLUTION|>--- conflicted
+++ resolved
@@ -97,20 +97,12 @@
     metadata_fields: list[str],
     documents: dict[str, Document],
     max_workers: int,
-<<<<<<< HEAD
 ) -> Tuple[List[Document], List[str], List[str], Dict[str, Any]]:
     """Load & split PDFs in parallel, and collect multimodal results per paper."""
     all_chunks: List[Document] = []
     all_ids: List[str] = []
     success: List[str] = []
     text_lines: Dict[str, Any] = {}
-=======
-) -> tuple[list[Document], list[str], list[str]]:
-    """Load & split PDFs in parallel, preserving original logic."""
-    all_chunks: list[Document] = []
-    all_ids: list[str] = []
-    success: list[str] = []
->>>>>>> 60a7007f
 
     with concurrent.futures.ThreadPoolExecutor(max_workers=max_workers) as executor:
         futures = {
