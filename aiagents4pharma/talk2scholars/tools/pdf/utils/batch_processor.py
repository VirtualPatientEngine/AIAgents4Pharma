"""
Batch processing utilities for adding multiple papers to vector store.
"""

import concurrent.futures
import logging
import os
import time
from typing import Any

from langchain_core.documents import Document

from .document_processor import load_and_split_pdf
from . import multimodal_processor as mp


logger = logging.getLogger(__name__)


def add_papers_batch(
    papers_to_add: list[tuple[str, str, dict[str, Any]]],
    vector_store: Any,
    loaded_papers: set[str],
    paper_metadata: dict[str, dict[str, Any]],
    documents: dict[str, Document],
    **kwargs: Any,
) -> None:
    """
    Add multiple papers to the document store in parallel with batch embedding.

    Args:
        papers_to_add: List of tuples (paper_id, pdf_url, paper_metadata).
        vector_store: The LangChain Milvus vector store instance.
        loaded_papers: Set to track which papers are already loaded.
        paper_metadata: Dict to store paper metadata after load.
        documents: Dict to store document chunks.
        config:           (via kwargs) Configuration object.
        metadata_fields:  (via kwargs) List of metadata fields to include.
        has_gpu:          (via kwargs) Whether GPU is available.
        max_workers:      (via kwargs) Max PDF‐loading threads (default 5).
        batch_size:       (via kwargs) Embedding batch size (default 100).
    """
    cfg = kwargs

    if not papers_to_add:
        logger.info("No papers to add")
        return

    to_process = [(pid, url, md) for pid, url, md in papers_to_add if pid not in loaded_papers]
    if not to_process:
        logger.info("Skipping %d already-loaded papers", len(papers_to_add))
        logger.info("All %d papers are already loaded", len(papers_to_add))
        return

    logger.info(
        "Starting PARALLEL batch processing of %d papers with %d workers (%s)",
        len(to_process),
        cfg.get("max_workers", 5),
        "GPU acceleration" if cfg["has_gpu"] else "CPU processing",
    )
    chunks, ids, success, multimodal_results = _parallel_load_and_split(
        to_process,
        cfg["config"],
        cfg["metadata_fields"],
        documents,
        cfg.get("max_workers", 5),
    )

    if not chunks:
        logger.warning("No chunks to add to vector store")
        return

    for pid, _, md in to_process:
        if pid in success:
            md["multimodal_results"] = multimodal_results.get(pid, {})
            paper_metadata[pid] = md

    try:
        _batch_embed(
            chunks,
            ids,
            vector_store,
            cfg.get("batch_size", 100),
            cfg["has_gpu"],
        )
    except Exception:
        logger.error("Failed to add chunks to Milvus", exc_info=True)
        raise

    # finally mark papers as loaded
    loaded_papers.update(success)


def _parallel_load_and_split(
    papers: list[tuple[str, str, dict[str, Any]]],
    config: Any,
    metadata_fields: list[str],
    documents: dict[str, Document],
    max_workers: int,
<<<<<<< HEAD
) -> Tuple[List[Document], List[str], List[str], Dict[str, Any]]:
    """Load & split PDFs in parallel, and collect multimodal results per paper."""
    all_chunks: List[Document] = []
    all_ids: List[str] = []
    success: List[str] = []
    text_lines: Dict[str, Any] = {}
=======
) -> tuple[list[Document], list[str], list[str]]:
    """Load & split PDFs in parallel, preserving original logic."""
    all_chunks: list[Document] = []
    all_ids: list[str] = []
    success: list[str] = []
>>>>>>> 60a7007f

    with concurrent.futures.ThreadPoolExecutor(max_workers=max_workers) as executor:
        futures = {
            executor.submit(
                load_and_split_pdf,
                pid,
                url,
                md,
                config,
                metadata_fields=metadata_fields,
                documents_dict=documents,
            ): (pid, url)
            for pid, url, md in papers
        }
        logger.info("Submitted %d PDF loading tasks", len(futures))

        for idx, fut in enumerate(concurrent.futures.as_completed(futures), start=1):
            pid, url = futures[fut]
            chunks = fut.result()
            ids = [f"{pid}_{i}" for i in range(len(chunks))]

            all_chunks.extend(chunks)
            all_ids.extend(ids)
            success.append(pid)

            # run multimodal processor at batch level
            multimodal_texts = []
            try:
                # Step 1: Convert PDF to base64 images
                base64_pages = mp.pdf_to_base64_compressed(url)

                # Step 2: Detect page elements (charts, tables, infographics)
                detected = mp.detect_page_elements(base64_pages)
                categorized = mp.categorize_page_elements(detected)

                # Step 3: Crop & process each element
                cropped = mp.crop_categorized_elements(categorized, base64_pages)
                processed = mp.process_all(cropped)

                # Step 4: Collect OCR/text results
                ocr_results = mp.collect_ocr_results(processed)
                lines = mp.extract_text_lines(ocr_results)

                # Flatten into text for RAG augmentation
                multimodal_texts.extend([line["text"] for line in lines])
            except Exception as e:
                logger.error("Multimodal processing failed for %s: %s", pid, e)

            logger.info(
                "Progress: %d/%d - Loaded paper %s (%d chunks)",
                idx,
                len(papers),
                pid,
                len(chunks),
            )

    return all_chunks, all_ids, success, text_lines

def _batch_embed(
    chunks: list[Document],
    ids: list[str],
    store: Any,
    batch_size: int,
    has_gpu: bool,
) -> None:
    """Embed chunks in batches and verify insertion exactly as before."""
    start = time.time()
    n = len(chunks)
    logger.info(
        "Starting BATCH EMBEDDING of %d chunks in batches of %d (%s)",
        n,
        batch_size,
        "GPU" if has_gpu else "CPU",
    )

    for batch_num, start_idx in enumerate(range(0, n, batch_size), start=1):
        end_idx = min(start_idx + batch_size, n)
        logger.info(
            "Embedding batch %d/%d (chunks %d-%d of %d) - %s",
            batch_num,
            (n + batch_size - 1) // batch_size,
            start_idx + 1,
            end_idx,
            n,
            "GPU" if has_gpu else "CPU",
        )

        store.add_documents(
            documents=chunks[start_idx:end_idx],
            ids=ids[start_idx:end_idx],
        )

        # Post-insert verification
        col = store.col
        col.flush()
        count = col.num_entities
        logger.info(
            "Post-insert batch %d: collection has %d entities",
            batch_num,
            count,
        )
        if count:
            logger.info(
                "Sample paper IDs: %s",
                [
                    r.get("paper_id", "unknown")
                    for r in col.query(expr="", output_fields=["paper_id"], limit=3)
                ],
            )

        logger.info("Successfully stored batch %d", batch_num)

    elapsed = time.time() - start
    logger.info(
        "BATCH EMBEDDING COMPLETE: %d chunks in %.2f seconds (%.2f chunks/sec)",
        n,
        elapsed,
        n / elapsed if elapsed > 0 else 0,
    )<|MERGE_RESOLUTION|>--- conflicted
+++ resolved
@@ -6,7 +6,7 @@
 import logging
 import os
 import time
-from typing import Any
+from typing import Any, Dict, List, Set, Tuple
 
 from langchain_core.documents import Document
 
@@ -18,11 +18,11 @@
 
 
 def add_papers_batch(
-    papers_to_add: list[tuple[str, str, dict[str, Any]]],
+    papers_to_add: List[Tuple[str, str, Dict[str, Any]]],
     vector_store: Any,
-    loaded_papers: set[str],
-    paper_metadata: dict[str, dict[str, Any]],
-    documents: dict[str, Document],
+    loaded_papers: Set[str],
+    paper_metadata: Dict[str, Dict[str, Any]],
+    documents: Dict[str, Document],
     **kwargs: Any,
 ) -> None:
     """
@@ -46,7 +46,9 @@
         logger.info("No papers to add")
         return
 
-    to_process = [(pid, url, md) for pid, url, md in papers_to_add if pid not in loaded_papers]
+    to_process = [
+        (pid, url, md) for pid, url, md in papers_to_add if pid not in loaded_papers
+    ]
     if not to_process:
         logger.info("Skipping %d already-loaded papers", len(papers_to_add))
         logger.info("All %d papers are already loaded", len(papers_to_add))
@@ -92,25 +94,17 @@
 
 
 def _parallel_load_and_split(
-    papers: list[tuple[str, str, dict[str, Any]]],
+    papers: List[Tuple[str, str, Dict[str, Any]]],
     config: Any,
-    metadata_fields: list[str],
-    documents: dict[str, Document],
+    metadata_fields: List[str],
+    documents: Dict[str, Document],
     max_workers: int,
-<<<<<<< HEAD
 ) -> Tuple[List[Document], List[str], List[str], Dict[str, Any]]:
     """Load & split PDFs in parallel, and collect multimodal results per paper."""
     all_chunks: List[Document] = []
     all_ids: List[str] = []
     success: List[str] = []
     text_lines: Dict[str, Any] = {}
-=======
-) -> tuple[list[Document], list[str], list[str]]:
-    """Load & split PDFs in parallel, preserving original logic."""
-    all_chunks: list[Document] = []
-    all_ids: list[str] = []
-    success: list[str] = []
->>>>>>> 60a7007f
 
     with concurrent.futures.ThreadPoolExecutor(max_workers=max_workers) as executor:
         futures = {
@@ -156,6 +150,16 @@
 
                 # Flatten into text for RAG augmentation
                 multimodal_texts.extend([line["text"] for line in lines])
+
+                # Convert multimodal text into Document objects
+                multi_docs = [
+                    Document(page_content=text, metadata={"paper_id": pid, "source": "multimodal"})
+                    for text in multimodal_texts
+                ]
+                multi_ids = [f"{pid}_multimodal_{i}" for i in range(len(multi_docs))]
+                all_chunks.extend(multi_docs)
+                all_ids.extend(multi_ids)
+                text_lines[pid] = multimodal_texts
             except Exception as e:
                 logger.error("Multimodal processing failed for %s: %s", pid, e)
 
@@ -170,8 +174,8 @@
     return all_chunks, all_ids, success, text_lines
 
 def _batch_embed(
-    chunks: list[Document],
-    ids: list[str],
+    chunks: List[Document],
+    ids: List[str],
     store: Any,
     batch_size: int,
     has_gpu: bool,
