"""
Utility modules for the PDF question_and_answer tool.
"""

<<<<<<< HEAD
from . import answer_formatter
from . import batch_processor
from . import collection_manager
from . import generate_answer
from . import get_vectorstore
from . import gpu_detection
from . import nvidia_nim_reranker
from . import paper_loader
from . import rag_pipeline
from . import retrieve_chunks
from . import singleton_manager
from . import tool_helper
from . import vector_normalization
from . import vector_store
from . import multimodal_processor
=======
from . import (
    answer_formatter,
    batch_processor,
    collection_manager,
    generate_answer,
    get_vectorstore,
    gpu_detection,
    nvidia_nim_reranker,
    paper_loader,
    rag_pipeline,
    retrieve_chunks,
    singleton_manager,
    tool_helper,
    vector_normalization,
    vector_store,
)
>>>>>>> 60a7007f

__all__ = [
    "answer_formatter",
    "batch_processor",
    "collection_manager",
    "generate_answer",
    "get_vectorstore",
    "gpu_detection",
    "nvidia_nim_reranker",
    "paper_loader",
    "rag_pipeline",
    "retrieve_chunks",
    "singleton_manager",
    "tool_helper",
    "vector_normalization",
    "vector_store",
    "multimodal_processor",
]<|MERGE_RESOLUTION|>--- conflicted
+++ resolved
@@ -2,23 +2,6 @@
 Utility modules for the PDF question_and_answer tool.
 """
 
-<<<<<<< HEAD
-from . import answer_formatter
-from . import batch_processor
-from . import collection_manager
-from . import generate_answer
-from . import get_vectorstore
-from . import gpu_detection
-from . import nvidia_nim_reranker
-from . import paper_loader
-from . import rag_pipeline
-from . import retrieve_chunks
-from . import singleton_manager
-from . import tool_helper
-from . import vector_normalization
-from . import vector_store
-from . import multimodal_processor
-=======
 from . import (
     answer_formatter,
     batch_processor,
@@ -34,8 +17,8 @@
     tool_helper,
     vector_normalization,
     vector_store,
+    multimodal_processor,
 )
->>>>>>> 60a7007f
 
 __all__ = [
     "answer_formatter",
