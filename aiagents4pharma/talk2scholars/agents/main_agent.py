--- conflicted
+++ resolved
@@ -10,14 +10,6 @@
 
 import logging
 import hydra
-<<<<<<< HEAD
-from langgraph_supervisor import create_supervisor
-from langchain_openai import ChatOpenAI
-from langchain_core.language_models.chat_models import BaseChatModel
-=======
-from langchain_core.language_models.chat_models import BaseChatModel
-from langchain_core.messages import SystemMessage, HumanMessage, AIMessage
->>>>>>> 16bbbbb9
 from langgraph.checkpoint.memory import MemorySaver
 from ..agents.s2_agent import get_app as get_app_s2
 from ..agents.zotero_agent import get_app as get_app_zotero
@@ -29,12 +21,6 @@
 
 
 def get_app(
-<<<<<<< HEAD
-    uniq_id, llm_model: BaseChatModel = ChatOpenAI(model="gpt-4o-mini", temperature=0)
-=======
-    thread_id: str,
-    llm_model: BaseChatModel
->>>>>>> 16bbbbb9
 ):
     """
     Initializes and returns the LangGraph-based hierarchical agent system.
