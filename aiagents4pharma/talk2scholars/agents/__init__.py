--- conflicted
+++ resolved
@@ -4,8 +4,5 @@
 
 from . import main_agent
 from . import s2_agent
-<<<<<<< HEAD
 from . import paper_download_agent
-=======
-from . import zotero_agent
->>>>>>> a91b5f1c
+from . import zotero_agent