"""Unit tests for the paper download agent in Talk2Scholars."""

from unittest import mock

import pytest
from langchain_core.language_models.chat_models import BaseChatModel
from langchain_core.messages import AIMessage, HumanMessage

from ..agents.paper_download_agent import get_app
from ..state.state_talk2scholars import Talk2Scholars


@pytest.fixture(autouse=True)
def mock_hydra_fixture():
    """Mocks Hydra configuration for tests."""
    with mock.patch("hydra.initialize"), mock.patch("hydra.compose") as mock_compose:
        cfg_mock = mock.MagicMock()
        cfg_mock.agents.talk2scholars.paper_download_agent.paper_download_agent = (
            "Test prompt"
        )
        mock_compose.return_value = cfg_mock
        yield mock_compose


@pytest.fixture
def mock_tools_fixture():
    """Mocks paper download tools to prevent real HTTP calls."""
    with mock.patch(
<<<<<<< HEAD
        "aiagents4pharma.talk2scholars.tools.paper_download."
        "download_arxiv_input.download_arxiv_paper"
    ) as mock_download_arxiv_paper:
        mock_download_arxiv_paper.return_value = {"article_data": {"dummy_key": "dummy_value"}}
        yield [mock_download_arxiv_paper]
=======
        "aiagents4pharma.talk2scholars.tools.paper_download.paper_downloader.download_papers"
    ) as mock_download_papers:
        mock_download_papers.return_value = {
            "article_data": {"dummy_key": "dummy_value"}
        }
        yield [mock_download_papers]
>>>>>>> 8a0a34f6


@pytest.mark.usefixtures("mock_hydra_fixture")
def test_paper_download_agent_initialization():
    """Ensures the paper download agent initializes properly with a prompt."""
    thread_id = "test_thread_paper_dl"
    llm_mock = mock.Mock(spec=BaseChatModel)  # Mock LLM

    with mock.patch(
        "aiagents4pharma.talk2scholars.agents.paper_download_agent.create_react_agent"
    ) as mock_create_agent:
        mock_create_agent.return_value = mock.Mock()

        app = get_app(thread_id, llm_mock)
        assert app is not None, "The agent app should be successfully created."
        assert mock_create_agent.called


def test_paper_download_agent_invocation():
    """Verifies agent processes queries and updates state correctly."""
    _ = mock_tools_fixture  # Prevents unused-argument warning
    thread_id = "test_thread_paper_dl"
    mock_state = Talk2Scholars(messages=[HumanMessage(content="Download paper 1234.5678")])
    llm_mock = mock.Mock(spec=BaseChatModel)

    with mock.patch(
        "aiagents4pharma.talk2scholars.agents.paper_download_agent.create_react_agent"
    ) as mock_create_agent:
        mock_agent = mock.Mock()
        mock_create_agent.return_value = mock_agent
        mock_agent.invoke.return_value = {
            "messages": [AIMessage(content="Here is the paper")],
            "article_data": {"file_bytes": b"FAKE_PDF_CONTENTS"},
        }

        app = get_app(thread_id, llm_mock)
        result = app.invoke(
            mock_state,
            config={
                "configurable": {
                    "thread_id": thread_id,
                    "checkpoint_ns": "test_ns",
                    "checkpoint_id": "test_checkpoint",
                }
            },
        )

        assert "messages" in result
        assert "article_data" in result


def test_paper_download_agent_tools_assignment(
    request,
):
    """Checks correct tool assignment (download_papers tool)."""
    thread_id = "test_thread_paper_dl"
    request.getfixturevalue("mock_tools_fixture")
    llm_mock = mock.Mock(spec=BaseChatModel)

    with (
        mock.patch(
            "aiagents4pharma.talk2scholars.agents.paper_download_agent.create_react_agent"
        ) as mock_create_agent,
        mock.patch(
            "aiagents4pharma.talk2scholars.agents.paper_download_agent.ToolNode"
        ) as mock_toolnode,
    ):
        mock_agent = mock.Mock()
        mock_create_agent.return_value = mock_agent
        mock_tool_instance = mock.Mock()
        mock_toolnode.return_value = mock_tool_instance

        get_app(thread_id, llm_mock)
        # Verify ToolNode was called with download_papers function
        assert mock_toolnode.called
        # Check that ToolNode was called with a list containing the download_papers tool
        call_args = mock_toolnode.call_args[0][
            0
        ]  # Get first positional argument (the tools list)
        assert len(call_args) == 1
        # The tool should be a StructuredTool with name 'download_papers'
        tool = call_args[0]
        assert hasattr(tool, "name")
        assert tool.name == "download_papers"


def test_paper_download_agent_hydra_failure():
    """Confirms the agent gracefully handles exceptions if Hydra fails."""
    thread_id = "test_thread_paper_dl"
    llm_mock = mock.Mock(spec=BaseChatModel)

    with mock.patch("hydra.initialize", side_effect=Exception("Mock Hydra failure")):
        with pytest.raises(Exception) as exc_info:
            get_app(thread_id, llm_mock)
        assert "Mock Hydra failure" in str(exc_info.value)


def test_paper_download_agent_model_failure():
    """Ensures agent handles model-related failures gracefully."""
    thread_id = "test_thread_paper_dl"
    llm_mock = mock.Mock(spec=BaseChatModel)

    with mock.patch(
        "aiagents4pharma.talk2scholars.agents.paper_download_agent.create_react_agent",
        side_effect=Exception("Mock model failure"),
    ):
        with pytest.raises(Exception) as exc_info:
            get_app(thread_id, llm_mock)
        assert "Mock model failure" in str(exc_info.value), (
            "Model initialization failure should raise an exception."
        )<|MERGE_RESOLUTION|>--- conflicted
+++ resolved
@@ -15,9 +15,7 @@
     """Mocks Hydra configuration for tests."""
     with mock.patch("hydra.initialize"), mock.patch("hydra.compose") as mock_compose:
         cfg_mock = mock.MagicMock()
-        cfg_mock.agents.talk2scholars.paper_download_agent.paper_download_agent = (
-            "Test prompt"
-        )
+        cfg_mock.agents.talk2scholars.paper_download_agent.paper_download_agent = "Test prompt"
         mock_compose.return_value = cfg_mock
         yield mock_compose
 
@@ -26,20 +24,10 @@
 def mock_tools_fixture():
     """Mocks paper download tools to prevent real HTTP calls."""
     with mock.patch(
-<<<<<<< HEAD
-        "aiagents4pharma.talk2scholars.tools.paper_download."
-        "download_arxiv_input.download_arxiv_paper"
-    ) as mock_download_arxiv_paper:
-        mock_download_arxiv_paper.return_value = {"article_data": {"dummy_key": "dummy_value"}}
-        yield [mock_download_arxiv_paper]
-=======
         "aiagents4pharma.talk2scholars.tools.paper_download.paper_downloader.download_papers"
     ) as mock_download_papers:
-        mock_download_papers.return_value = {
-            "article_data": {"dummy_key": "dummy_value"}
-        }
+        mock_download_papers.return_value = {"article_data": {"dummy_key": "dummy_value"}}
         yield [mock_download_papers]
->>>>>>> 8a0a34f6
 
 
 @pytest.mark.usefixtures("mock_hydra_fixture")
@@ -116,9 +104,7 @@
         # Verify ToolNode was called with download_papers function
         assert mock_toolnode.called
         # Check that ToolNode was called with a list containing the download_papers tool
-        call_args = mock_toolnode.call_args[0][
-            0
-        ]  # Get first positional argument (the tools list)
+        call_args = mock_toolnode.call_args[0][0]  # Get first positional argument (the tools list)
         assert len(call_args) == 1
         # The tool should be a StructuredTool with name 'download_papers'
         tool = call_args[0]
