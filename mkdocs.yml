site_name: AIAgents4Pharma

nav:
  - Home: index.md

  - Talk2Biomodels:
<<<<<<< HEAD
      - Introduction: talk2biomodels/models/intro.md
      - FAQ: talk2biomodels/faq.md
      - Tutorials: ./notebooks/talk2biomodels/tutorial.ipynb
=======
      - Introduction: talk2biomodels/intro.md
>>>>>>> a3216181
      - Case Studies:
        - Precision medicine: talk2biomodels/cases/Case_1.md
        - Epidemiology: talk2biomodels/cases/Case_2.md
        - Emergent system properties: talk2biomodels/cases/Case_3.md
      - Tutorials: 
        - ./notebooks/talk2biomodels/tutorial.ipynb
      - Agents:
          - T2B agent: talk2biomodels/agents/t2b_agent.md
      - States:
          - T2B state: talk2biomodels/states/state_talk2biomodels.md
      - Models:
          - System Bio Model: talk2biomodels/models/sys_bio_model.md
          - Basico Model: talk2biomodels/models/basico_model.md
      - Tools:
          - Search models: talk2biomodels/tools/search_models.md
          - Model information: talk2biomodels/tools/get_modelinfo.md
          - Simulate model: talk2biomodels/tools/simulate_model.md
          - Ask questions: talk2biomodels/tools/ask_question.md
          - Custom plots: talk2biomodels/tools/custom_plotter.md
          - Load biomodel: talk2biomodels/tools/load_biomodel.md

  - Talk2Cells:
      - Talk2Cells: talk2cells/intro.md
      - Agents:
          - SCP Agent: talk2cells/agents/scp_agent.md
      - States:
          - Talk2Cells: talk2cells/states/state_talk2cells.md
      - Tools:
          - Search studies: talk2cells/tools/search_studies.md
          - Display studies: talk2cells/tools/display_studies.md

  - Talk2KnowledgeGraphs:
      - Introduction: talk2knowledgegraphs/intro.md
      - Tutorials:
          - PrimeKG: ./notebooks/talk2knowledgegraphs/tutorial_primekg_loader.ipynb
          - StarkQA-PrimeKG: ./notebooks/talk2knowledgegraphs/tutorial_starkqa_primekg_loader.ipynb
          - BioBridge-PrimeKG: ./notebooks/talk2knowledgegraphs/tutorial_biobridge_primekg_loader.ipynb
          - Textual Embeddings (all-minilm): ./notebooks/talk2knowledgegraphs/tutorial_starkqa_primekg_textual_embeddings_all_minilm.ipynb
          - Textual Embeddings (nomic-embed-text): ./notebooks/talk2knowledgegraphs/tutorial_starkqa_primekg_textual_embeddings_nomic_embed_text.ipynb
          - Protein Embeddings: ./notebooks/talk2knowledgegraphs/tutorial_biobridge_primekg_protein_embeddings.ipynb
          - Embedding Alignment: ./notebooks/talk2knowledgegraphs/tutorial_multimodal_embeddings_alignment.ipynb
          - Evaluation (VSS): ./notebooks/talk2knowledgegraphs/tutorial_starkqa_primekg_evaluation_vss.ipynb
      - Datasets:
          - Dataset: talk2knowledgegraphs/datasets/dataset.md
          - PrimeKG: talk2knowledgegraphs/datasets/primekg.md
          - StarkQA-PrimeKG: talk2knowledgegraphs/datasets/starkqa_primekg.md
          - BioBridge-PrimeKG: talk2knowledgegraphs/datasets/biobridge_primekg.md
      - Utils:
        - Embeddings:
          - Embeddings: talk2knowledgegraphs/utils/embeddings/embeddings.md
          - EmbeddingWithSentenceTransformer: talk2knowledgegraphs/utils/embeddings/sentence_transformer.md
          - EmbeddingWithHuggingFace: talk2knowledgegraphs/utils/embeddings/huggingface.md
        - Enrichments:
          - Enrichments: talk2knowledgegraphs/utils/enrichments/enrichments.md
          - EnrichmentWithOllama: talk2knowledgegraphs/utils/enrichments/ollama.md

  - Talk2Scholars:
      - Introduction: talk2scholars/intro.md
      - Tutorials: ./notebooks/talk2scholars/tutorial.ipynb
      - Agents:
          - Main Agent: talk2scholars/agents/main_agent.md
          - S2 Agent: talk2scholars/agents/s2_agent.md
      - States:
          - Talk2Scholars state: talk2scholars/states/state_talk2scholars.md
      - Tools:
          - Search papers: talk2scholars/tools/search.md
          - Single paper recommendation: talk2scholars/tools/single_paper_rec.md
          - Multi paper recommendation: talk2scholars/tools/multi_paper_rec.md
          - Display results: talk2scholars/tools/display_results.md

  - Documentation:
      - Ops:
          - Introduction: ops/Documentation_intro.md
          - CodeOps: ops/CodeOps.md
          - DevOps: ops/DevOps.md
      - Contributing:
          - Contributing: CONTRIBUTING.md

repo_url: https://github.com/VirtualPatientEngine/AIAgents4Pharma
repo_name: VPE/AIAgents4Pharma

extra_css:
  - VPE.png
theme:
  name: material
  logo: assets/VPE.png
  palette:
  - accent: black
    primary: white
    scheme: default
    toggle:
      icon: material/toggle-switch-off-outline
      name: Switch to dark mode
  - accent: black
    primary: white
    scheme: slate
    toggle:
      icon: material/toggle-switch
      name: Switch to light mode
  features:
    - navigation.top
    - navigation.tabs
    - navigation.instant
    - navigation.expand
    - search.suggest
    - search.highlight
    - content.code.copy
    - navigation.scrollable

plugins:
  - search:
      lang:
        - en
        - de
  - mkdocstrings:
      handlers:
        python:
          options:
            filters: None
  - mkdocs-jupyter:
      include_source: True
  - tags
  - include-markdown

markdown_extensions:
  - pymdownx.highlight
    # anchor_linenums: true
    # line_spans: __span
    # pygments_lang_class: true
  - pymdownx.superfences

extra:
  notebooks:
    - overview.md: notebooks/overview.md<|MERGE_RESOLUTION|>--- conflicted
+++ resolved
@@ -4,13 +4,9 @@
   - Home: index.md
 
   - Talk2Biomodels:
-<<<<<<< HEAD
-      - Introduction: talk2biomodels/models/intro.md
+      - Introduction: talk2biomodels/intro.md
       - FAQ: talk2biomodels/faq.md
       - Tutorials: ./notebooks/talk2biomodels/tutorial.ipynb
-=======
-      - Introduction: talk2biomodels/intro.md
->>>>>>> a3216181
       - Case Studies:
         - Precision medicine: talk2biomodels/cases/Case_1.md
         - Epidemiology: talk2biomodels/cases/Case_2.md
