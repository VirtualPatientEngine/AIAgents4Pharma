site_name: AIAgents4Pharma

nav:
  - Home: index.md

  - Talk2Biomodels:
      - Introduction: talk2biomodels/models/intro.md
<<<<<<< HEAD
      - FAQ: talk2biomodels/faq.md
      - Tutorials: ./notebooks/talk2biomodels/tutorial.ipynb
=======
      - Case Studies:
        - Precision medicine: talk2biomodels/cases/Case_1.md
        - Epidemiology: talk2biomodels/cases/Case_2.md
        - Emergent system properties: talk2biomodels/cases/Case_3.md
      - Tutorials: 
        - ./notebooks/talk2biomodels/tutorial.ipynb
>>>>>>> 48611334
      - Agents:
          - T2B agent: talk2biomodels/agents/t2b_agent.md
      - States:
          - T2B state: talk2biomodels/states/state_talk2biomodels.md
      - Models:
          - System Bio Model: talk2biomodels/models/sys_bio_model.md
          - Basico Model: talk2biomodels/models/basico_model.md
      - Tools:
          - Search models: talk2biomodels/tools/search_models.md
          - Model information: talk2biomodels/tools/get_modelinfo.md
          - Simulate model: talk2biomodels/tools/simulate_model.md
          - Ask questions: talk2biomodels/tools/ask_question.md
          - Custom plots: talk2biomodels/tools/custom_plotter.md
          - Load biomodel: talk2biomodels/tools/load_biomodel.md

  - Talk2Cells:
      - Talk2Cells: talk2cells/intro.md
      - Agents:
          - SCP Agent: talk2cells/agents/scp_agent.md
      - States:
          - Talk2Cells: talk2cells/states/state_talk2cells.md
      - Tools:
          - Search studies: talk2cells/tools/search_studies.md
          - Display studies: talk2cells/tools/display_studies.md

  - Talk2KnowledgeGraphs:
      - Introduction: talk2knowledgegraphs/intro.md
      - Tutorials:
          - PrimeKG: ./notebooks/talk2knowledgegraphs/tutorial_primekg_loader.ipynb
          - StarkQA-PrimeKG: ./notebooks/talk2knowledgegraphs/tutorial_starkqa_primekg_loader.ipynb
          - BioBridge-PrimeKG: ./notebooks/talk2knowledgegraphs/tutorial_biobridge_primekg_loader.ipynb
          - Textual Embeddings (all-minilm): ./notebooks/talk2knowledgegraphs/tutorial_starkqa_primekg_textual_embeddings_all_minilm.ipynb
          - Textual Embeddings (nomic-embed-text): ./notebooks/talk2knowledgegraphs/tutorial_starkqa_primekg_textual_embeddings_nomic_embed_text.ipynb
          - Protein Embeddings: ./notebooks/talk2knowledgegraphs/tutorial_biobridge_primekg_protein_embeddings.ipynb
          - Embedding Alignment: ./notebooks/talk2knowledgegraphs/tutorial_multimodal_embeddings_alignment.ipynb
          - Evaluation (VSS): ./notebooks/talk2knowledgegraphs/tutorial_starkqa_primekg_evaluation_vss.ipynb
      - Datasets:
          - Dataset: talk2knowledgegraphs/datasets/dataset.md
          - PrimeKG: talk2knowledgegraphs/datasets/primekg.md
          - StarkQA-PrimeKG: talk2knowledgegraphs/datasets/starkqa_primekg.md
          - BioBridge-PrimeKG: talk2knowledgegraphs/datasets/biobridge_primekg.md
      - Utils:
        - Embeddings:
          - Embeddings: talk2knowledgegraphs/utils/embeddings/embeddings.md
          - EmbeddingWithSentenceTransformer: talk2knowledgegraphs/utils/embeddings/sentence_transformer.md
          - EmbeddingWithHuggingFace: talk2knowledgegraphs/utils/embeddings/huggingface.md
        - Enrichments:
          - Enrichments: talk2knowledgegraphs/utils/enrichments/enrichments.md
          - EnrichmentWithOllama: talk2knowledgegraphs/utils/enrichments/ollama.md

  - Talk2Scholars:
      - Introduction: talk2scholars/intro.md
      - Tutorials: ./notebooks/talk2scholars/tutorial.ipynb
      - Agents:
          - Main Agent: talk2scholars/agents/main_agent.md
          - S2 Agent: talk2scholars/agents/s2_agent.md
      - States:
          - Talk2Scholars state: talk2scholars/states/state_talk2scholars.md
      - Tools:
          - Search papers: talk2scholars/tools/search.md
          - Single paper recommendation: talk2scholars/tools/single_paper_rec.md
          - Multi paper recommendation: talk2scholars/tools/multi_paper_rec.md
          - Display results: talk2scholars/tools/display_results.md

  - Documentation:
      - Ops:
          - Introduction: ops/Documentation_intro.md
          - CodeOps: ops/CodeOps.md
          - DevOps: ops/DevOps.md
      - Contributing:
          - Contributing: CONTRIBUTING.md

repo_url: https://github.com/VirtualPatientEngine/AIAgents4Pharma
repo_name: VPE/AIAgents4Pharma

extra_css:
  - VPE.png
theme:
  name: material
  logo: ./robot.png
  palette:
    - primary: teal
    - scheme: default
      toggle:
        icon: material/brightness-7
        name: Switch to dark mode
    - scheme: slate
      toggle:
        icon: material/brightness-4
        name: Switch to light mode
  features:
    - navigation.tabs
    - navigation.instant
    - navigation.expand
    - search.suggest
    - search.highlight
    - content.code.copy
    - navigation.scrollable
plugins:
  - search:
      lang:
        - en
        - de
  - mkdocstrings:
      handlers:
        python:
          options:
            filters: None
  - mkdocs-jupyter:
      include_source: True
  - tags
  - include-markdown

markdown_extensions:
  - pymdownx.highlight
    # anchor_linenums: true
    # line_spans: __span
    # pygments_lang_class: true
  - pymdownx.superfences

extra:
  notebooks:
    - overview.md: notebooks/overview.md<|MERGE_RESOLUTION|>--- conflicted
+++ resolved
@@ -5,17 +5,14 @@
 
   - Talk2Biomodels:
       - Introduction: talk2biomodels/models/intro.md
-<<<<<<< HEAD
       - FAQ: talk2biomodels/faq.md
       - Tutorials: ./notebooks/talk2biomodels/tutorial.ipynb
-=======
       - Case Studies:
         - Precision medicine: talk2biomodels/cases/Case_1.md
         - Epidemiology: talk2biomodels/cases/Case_2.md
         - Emergent system properties: talk2biomodels/cases/Case_3.md
       - Tutorials: 
         - ./notebooks/talk2biomodels/tutorial.ipynb
->>>>>>> 48611334
       - Agents:
           - T2B agent: talk2biomodels/agents/t2b_agent.md
       - States:
