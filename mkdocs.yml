site_name: AIAgents4Pharma

nav:
  - Home: index.md

  - Talk2Biomodels:
      - Introduction: talk2biomodels/models/intro.md
<<<<<<< HEAD
      - Case Studies:
        - IBD: talk2biomodels/cases/Case_1.md
        - Covid-19: talk2biomodels/cases/Case_2.md
        - MAPK: talk2biomodels/cases/Case_3.md
      - Tutorials: 
        - ./notebooks/talk2biomodels/tutorial.ipynb
        - ./notebooks/talk2biomodels/Case_3.md

=======
      - Tutorials: ./notebooks/talk2biomodels/tutorial.ipynb
      - Agents:
          - Talk2Biomodels agent: talk2biomodels/agents/t2b_agent.md
      - States:
          - Talk2Biomodels state: talk2biomodels/states/state_talk2biomodels.md
>>>>>>> eb27e13d
      - Models:
          - System Bio Model: talk2biomodels/models/sys_bio_model.md
          - Basico Model: talk2biomodels/models/basico_model.md
      - Tools:
          - Search models: talk2biomodels/tools/search_models.md
          - Model information: talk2biomodels/tools/get_modelinfo.md
          - Simulate model: talk2biomodels/tools/simulate_model.md
          - Ask questions: talk2biomodels/tools/ask_question.md
          - Custom plots: talk2biomodels/tools/custom_plotter.md
          - Load biomodel: talk2biomodels/tools/load_biomodel.md

  - Talk2Cells:
      - Talk2Cells: talk2cells/intro.md
      - Agents:
          - SCP Agent: talk2cells/agents/scp_agent.md
      - States:
          - Talk2Cells: talk2cells/states/state_talk2cells.md
      - Tools:
          - Search studies: talk2cells/tools/search_studies.md
          - Display studies: talk2cells/tools/display_studies.md

  - Talk2KnowledgeGraphs:
      - Introduction: talk2knowledgegraphs/intro.md
      - Tutorials:
          - PrimeKG: ./notebooks/talk2knowledgegraphs/tutorial_primekg_loader.ipynb
          - StarkQA-PrimeKG: ./notebooks/talk2knowledgegraphs/tutorial_starkqa_primekg_loader.ipynb
          - BioBridge-PrimeKG: ./notebooks/talk2knowledgegraphs/tutorial_biobridge_primekg_loader.ipynb
          - Textual Embeddings (all-minilm): ./notebooks/talk2knowledgegraphs/tutorial_starkqa_primekg_textual_embeddings_all_minilm.ipynb
          - Textual Embeddings (nomic-embed-text): ./notebooks/talk2knowledgegraphs/tutorial_starkqa_primekg_textual_embeddings_nomic_embed_text.ipynb
          - Protein Embeddings: ./notebooks/talk2knowledgegraphs/tutorial_biobridge_primekg_protein_embeddings.ipynb
          - Embedding Alignment: ./notebooks/talk2knowledgegraphs/tutorial_multimodal_embeddings_alignment.ipynb
          - Evaluation (VSS): ./notebooks/talk2knowledgegraphs/tutorial_starkqa_primekg_evaluation_vss.ipynb
      - Datasets:
          - Dataset: talk2knowledgegraphs/datasets/dataset.md
          - PrimeKG: talk2knowledgegraphs/datasets/primekg.md
          - StarkQA-PrimeKG: talk2knowledgegraphs/datasets/starkqa_primekg.md
          - BioBridge-PrimeKG: talk2knowledgegraphs/datasets/biobridge_primekg.md
      - Utils:
        - Embeddings:
          - Embeddings: talk2knowledgegraphs/utils/embeddings/embeddings.md
          - EmbeddingWithSentenceTransformer: talk2knowledgegraphs/utils/embeddings/sentence_transformer.md
          - EmbeddingWithHuggingFace: talk2knowledgegraphs/utils/embeddings/huggingface.md
        - Enrichments:
          - Enrichments: talk2knowledgegraphs/utils/enrichments/enrichments.md
          - EnrichmentWithOllama: talk2knowledgegraphs/utils/enrichments/ollama.md

  - Talk2Competitors:
      - Introduction: talk2competitors/intro.md
      - Tutorials: ./notebooks/talk2competitors/tutorial.ipynb
      - Agents:
          - Main Agent: talk2competitors/agents/main_agent.md
          - S2 Agent: talk2competitors/agents/s2_agent.md
      - States:
          - Talk2Competitors state: talk2competitors/states/state_talk2competitors.md
      - Tools:
          - Search papers: talk2competitors/tools/search.md
          - Single paper recomendation: talk2competitors/tools/single_paper_rec.md
          - Multi paper recomendation: talk2competitors/tools/multi_paper_rec.md
          - Display results: talk2competitors/tools/display_results.md

  - Documentation:
      - Ops:
          - Introduction: ops/Documentation_intro.md
          - CodeOps: ops/CodeOps.md
          - DevOps: ops/DevOps.md
      - Contributing:
          - Contributing: CONTRIBUTING.md

repo_url: https://github.com/VirtualPatientEngine/AIAgents4Pharma
repo_name: VPE/AIAgents4Pharma

extra_css:
  - VPE.png
theme:
  name: material
  logo: ./robot.png
  palette:
    - primary: teal
    - scheme: default
      toggle:
        icon: material/brightness-7
        name: Switch to dark mode
    - scheme: slate
      toggle:
        icon: material/brightness-4
        name: Switch to light mode
  features:
    - navigation.tabs
    - navigation.instant
    - navigation.expand
    - search.suggest
    - search.highlight
    - content.code.copy
    - navigation.scrollable
plugins:
  - search:
      lang:
        - en
        - de
  - mkdocstrings:
      handlers:
        python:
          options:
            filters: None
  - mkdocs-jupyter:
      include_source: True
  - tags
  - include-markdown

markdown_extensions:
  - pymdownx.highlight
    # anchor_linenums: true
    # line_spans: __span
    # pygments_lang_class: true
  - pymdownx.superfences

extra:
  notebooks:
    - overview.md: notebooks/overview.md<|MERGE_RESOLUTION|>--- conflicted
+++ resolved
@@ -5,7 +5,6 @@
 
   - Talk2Biomodels:
       - Introduction: talk2biomodels/models/intro.md
-<<<<<<< HEAD
       - Case Studies:
         - IBD: talk2biomodels/cases/Case_1.md
         - Covid-19: talk2biomodels/cases/Case_2.md
@@ -14,13 +13,10 @@
         - ./notebooks/talk2biomodels/tutorial.ipynb
         - ./notebooks/talk2biomodels/Case_3.md
 
-=======
-      - Tutorials: ./notebooks/talk2biomodels/tutorial.ipynb
       - Agents:
           - Talk2Biomodels agent: talk2biomodels/agents/t2b_agent.md
       - States:
           - Talk2Biomodels state: talk2biomodels/states/state_talk2biomodels.md
->>>>>>> eb27e13d
       - Models:
           - System Bio Model: talk2biomodels/models/sys_bio_model.md
           - Basico Model: talk2biomodels/models/basico_model.md
