#!/usr/bin/env python3

'''
Talk2Biomodels: A Streamlit app for the Talk2Biomodels graph.
'''

import os
import sys
import random
import streamlit as st
import pandas as pd
from streamlit_feedback import streamlit_feedback
from langchain_core.messages import SystemMessage, HumanMessage, AIMessage
from langchain_core.messages import ChatMessage
from langchain_core.prompts import ChatPromptTemplate, MessagesPlaceholder
from langchain_core.tracers.context import collect_runs
from langchain.callbacks.tracers import LangChainTracer
from utils import streamlit_utils
sys.path.append('./')
from aiagents4pharma.talk2biomodels.agents.t2b_agent import get_app
# from talk2biomodels.agents.t2b_agent import get_app

st.set_page_config(page_title="Talk2Biomodels", page_icon="🤖", layout="wide")


# st.logo(
#     image='docs/VPE.png',
#     size='large',
#     link='https://github.com/VirtualPatientEngine'
# )

# Check if env variable OPENAI_API_KEY exists
if "OPENAI_API_KEY" not in os.environ:
    st.error("Please set the OPENAI_API_KEY environment \
        variable in the terminal where you run the app.")
    st.stop()

# Create a chat prompt template
prompt = ChatPromptTemplate.from_messages([
        ("system", "Welcome to Talk2Biomodels!"),
        MessagesPlaceholder(variable_name='chat_history', optional=True),
        ("human", "{input}"),
        ("placeholder", "{agent_scratchpad}"),
])

# Initialize chat history
if "messages" not in st.session_state:
    st.session_state.messages = []

# Initialize sbml_file_path
if "sbml_file_path" not in st.session_state:
    st.session_state.sbml_file_path = None

# Initialize project_name for Langsmith
if "project_name" not in st.session_state:
    # st.session_state.project_name = str(st.session_state.user_name) + '@' + str(uuid.uuid4())
    st.session_state.project_name = 'T2B-' + str(random.randint(1000, 9999))

# Initialize run_id for Langsmith
if "run_id" not in st.session_state:
    st.session_state.run_id = None

# Initialize graph
if "unique_id" not in st.session_state:
    st.session_state.unique_id = random.randint(1, 1000)
if "app" not in st.session_state:
    if "llm_model" not in st.session_state:
        st.session_state.app = get_app(st.session_state.unique_id)
    else:
        st.session_state.app = get_app(st.session_state.unique_id,
                                       llm_model=st.session_state.llm_model)

# Get the app
app = st.session_state.app

# Main layout of the app split into two columns
main_col1, main_col2 = st.columns([3, 7])
# First column
with main_col1:
    with st.container(border=True):
        # Title
        st.write("""
            <h3 style='margin: 0px; padding-bottom: 10px; font-weight: bold;'>
            🤖 Talk2Biomodels
            </h3>
            """,
            unsafe_allow_html=True)

        # LLM panel (Only at the front-end for now)
        llms = ["gpt-4o-mini", "gpt-4-turbo", "gpt-3.5-turbo"]
        st.selectbox(
            "Pick an LLM to power the agent",
            llms,
            index=0,
            key="llm_model",
            on_change=streamlit_utils.update_llm_model
        )

        # Upload files (placeholder)
        uploaded_file = st.file_uploader(
            "Upload an XML/SBML file",
            accept_multiple_files=False,
            type=["xml", "sbml"],
            help='''Upload an XML/SBML file to simulate
                a biological model, and ask questions
                about the simulation results.'''
            )

        # Help text
        st.button("Know more ↗",
                #   icon="ℹ️",
                  on_click=streamlit_utils.help_button,
                  use_container_width=False)

    with st.container(border=False, height=500):
        prompt = st.chat_input("Say something ...", key="st_chat_input")

# Second column
with main_col2:
    # Chat history panel
    with st.container(border=True, height=575):
        st.write("#### 💬 Chat History")

        # Display chat messages
        for count, message in enumerate(st.session_state.messages):
            if message["type"] == "message":
                with st.chat_message(message["content"].role,
                                     avatar="🤖"
                                     if message["content"].role != 'user'
                                     else "👩🏻‍💻"):
                    st.markdown(message["content"].content)
                    st.empty()
            elif message["type"] == "plotly":
                streamlit_utils.render_plotly(message["content"],
                              key=message["key"],
                              title=message["title"],
                            #   tool_name=message["tool_name"],
                              save_chart=False)
                st.empty()
            elif message["type"] == "toggle":
                streamlit_utils.render_toggle(key=message["key"],
                                    toggle_text=message["content"],
                                    toggle_state=message["toggle_state"],
                                    save_toggle=False)
                st.empty()
            elif message["type"] == "dataframe":
                streamlit_utils.render_table(message["content"],
                                key=message["key"],
                                # tool_name=message["tool_name"],
                                save_table=False)
                st.empty()

        # When the user asks a question
        if prompt:
            # Create a key 'uploaded_file' to read the uploaded file
            if uploaded_file:
                st.session_state.sbml_file_path = uploaded_file.read().decode("utf-8")

            # Display user prompt
            prompt_msg = ChatMessage(prompt, role="user")
            st.session_state.messages.append(
                {
                    "type": "message",
                    "content": prompt_msg
                }
            )
            with st.chat_message("user", avatar="👩🏻‍💻"):
                st.markdown(prompt)
                st.empty()

            with st.chat_message("assistant", avatar="🤖"):
                # with st.spinner("Fetching response ..."):
                with st.spinner():
                    # Get chat history
                    history = [(m["content"].role, m["content"].content)
                                            for m in st.session_state.messages
                                            if m["type"] == "message"]
                    # Convert chat history to ChatMessage objects
                    chat_history = [
                        SystemMessage(content=m[1]) if m[0] == "system" else
                        HumanMessage(content=m[1]) if m[0] == "human" else
                        AIMessage(content=m[1])
                        for m in history
                    ]

                    # Create config for the agent
                    config = {"configurable": {"thread_id": st.session_state.unique_id}}
                    # Update the agent state with the selected LLM model
                    current_state = app.get_state(config)
                    app.update_state(
                        config,
                        {"sbml_file_path": [st.session_state.sbml_file_path]}
                    )
                    app.update_state(
                        config,
                        {"llm_model": st.session_state.llm_model}
                    )
                    # print (current_state.values)
                    # current_state = app.get_state(config)
                    # print ('updated state', current_state.values["sbml_file_path"])

                    ERROR_FLAG = False
                    with collect_runs() as cb:
                        # Add Langsmith tracer
                        tracer = LangChainTracer(project_name=st.session_state.project_name)
                        # Get response from the agent
                        response = app.invoke(
                            {"messages": [HumanMessage(content=prompt)]},
                            config=config|{"callbacks": [tracer]}
                        )
                        st.session_state.run_id = cb.traced_runs[-1].id
                    # print(response["messages"])
                    current_state = app.get_state(config)
                    # print (current_state.values["model_id"])

                    # Add response to chat history
                    assistant_msg = ChatMessage(
                                        response["messages"][-1].content,
                                        role="assistant")
                    st.session_state.messages.append({
                                    "type": "message",
                                    "content": assistant_msg
                                })
                    # Display the response in the chat
                    st.markdown(response["messages"][-1].content)
                    st.empty()
                    # Get the current state of the graph
                    current_state = app.get_state(config)
                    # Get the messages from the current state
                    # and reverse the order
                    reversed_messages = current_state.values["messages"][::-1]
                    # Loop through the reversed messages until a 
                    # HumanMessage is found i.e. the last message 
                    # from the user. This is to display the results
                    # of the tool calls made by the agent since the
                    # last message from the user.
                    for msg in reversed_messages:
                        # print (msg)
                        # Break the loop if the message is a HumanMessage
                        # i.e. the last message from the user
                        if isinstance(msg, HumanMessage):
                            break
                        # Skip the message if it is an AIMessage
                        # i.e. a message from the agent. An agent
                        # may make multiple tool calls before the
                        # final response to the user.
                        if isinstance(msg, AIMessage):
                            continue
                        # Work on the message if it is a ToolMessage
                        # These may contain additional visuals that
                        # need to be displayed to the user.
                        print("ToolMessage", msg)
                        # Skip the Tool message if it is an error message
                        if msg.status == "error":
                            continue

                        # Create a unique message id to identify the tool call
                        # msg.name is the name of the tool
                        # msg.tool_call_id is the unique id of the tool call
                        # st.session_state.run_id is the unique id of the run
                        uniq_msg_id = msg.name+'_'+msg.tool_call_id+'_'+str(st.session_state.run_id)
                        if msg.name in ["simulate_model", "custom_plotter", "parameter_scan"]:
                            if msg.name == "simulate_model":
                                # Convert the simulated data to a single dictionary
                                dic_simulated_data = {}
                                for data in current_state.values["dic_simulated_data"]:
                                    for key in data:
                                        if key not in dic_simulated_data:
                                            dic_simulated_data[key] = []
                                        dic_simulated_data[key] += [data[key]]
                                # Create a pandas dataframe from the dictionary
                                df_simulated_data = pd.DataFrame.from_dict(dic_simulated_data)
                                # Get the simulated data for the current tool call
                                df_simulated = pd.DataFrame(
                                    df_simulated_data[df_simulated_data['tool_call_id'] == msg.tool_call_id]['data'].iloc[0])
                                df_selected = df_simulated
                            elif msg.name == "custom_plotter":
                                if msg.artifact:
                                    df_selected = pd.DataFrame.from_dict(msg.artifact)
                                    # print (df_selected)
                                else:
                                    continue
<<<<<<< HEAD
                            else:
                                # Convert the scanned data to a single dictionary
                                dic_scanned_data = {}
                                for data in current_state.values["dic_scanned_data"]:
                                    for key in data:
                                        if key not in dic_scanned_data:
                                            dic_scanned_data[key] = []
                                        dic_scanned_data[key] += [data[key]]
                                # Create a pandas dataframe from the dictionary
                                df_scanned_data = pd.DataFrame.from_dict(dic_scanned_data)
                                # Get the scanned data for the current tool call
                                df_scanned = pd.DataFrame(
                                    df_scanned_data[df_scanned_data['tool_call_id'] == msg.tool_call_id]['data'].iloc[0])
                                df_selected = df_scanned
                            # Display the toggle button to suppress the table
                            streamlit_utils.render_toggle(
                                key="toggle_plotly_"+uniq_msg_id,
                                toggle_text="Show Plot",
                                toggle_state=True,
                                save_toggle=True)
                            # Display the plotly chart
                            streamlit_utils.render_plotly(
                                df_selected,
                                key="plotly_"+uniq_msg_id,
                                title=msg.content,
                                # tool_name=msg.name,
                                # tool_call_id=msg.tool_call_id,
                                save_chart=True)
=======
>>>>>>> a5920af5
                            # Display the toggle button to suppress the table
                            streamlit_utils.render_table_plotly(
                                uniq_msg_id, msg.content, df_selected)
                        elif msg.name == "parameter_scan":
                            # Convert the scanned data to a single dictionary
                            print ('-', len(current_state.values["dic_scanned_data"]))
                            dic_scanned_data = {}
                            for data in current_state.values["dic_scanned_data"]:
                                print ('-', data['name'])
                                for key in data:
                                    if key not in dic_scanned_data:
                                        dic_scanned_data[key] = []
                                    dic_scanned_data[key] += [data[key]]
                            # Create a pandas dataframe from the dictionary
                            df_scanned_data = pd.DataFrame.from_dict(dic_scanned_data)
                            # Get the scanned data for the current tool call
                            df_scanned_current_tool_call = pd.DataFrame(
                                df_scanned_data[df_scanned_data['tool_call_id'] == msg.tool_call_id])
                            # df_scanned_current_tool_call.drop_duplicates()
                            # print (df_scanned_current_tool_call)
                            for count in range(0, len(df_scanned_current_tool_call.index)):
                                # Get the scanned data for the current tool call
                                df_selected = pd.DataFrame(
                                    df_scanned_data[df_scanned_data['tool_call_id'] == msg.tool_call_id]['data'].iloc[count])
                                # Display the toggle button to suppress the table
                                streamlit_utils.render_table_plotly(
                                uniq_msg_id+'_'+str(count),
                                df_scanned_current_tool_call['name'].iloc[count],
                                df_selected)
        # Collect feedback and display the thumbs feedback
        if st.session_state.get("run_id"):
            feedback = streamlit_feedback(
                feedback_type="thumbs",
                optional_text_label="[Optional] Please provide an explanation",
                on_submit=streamlit_utils.submit_feedback,
                key=f"feedback_{st.session_state.run_id}"
            )<|MERGE_RESOLUTION|>--- conflicted
+++ resolved
@@ -259,7 +259,7 @@
                         # msg.tool_call_id is the unique id of the tool call
                         # st.session_state.run_id is the unique id of the run
                         uniq_msg_id = msg.name+'_'+msg.tool_call_id+'_'+str(st.session_state.run_id)
-                        if msg.name in ["simulate_model", "custom_plotter", "parameter_scan"]:
+                        if msg.name in ["simulate_model", "custom_plotter"]:
                             if msg.name == "simulate_model":
                                 # Convert the simulated data to a single dictionary
                                 dic_simulated_data = {}
@@ -280,21 +280,6 @@
                                     # print (df_selected)
                                 else:
                                     continue
-<<<<<<< HEAD
-                            else:
-                                # Convert the scanned data to a single dictionary
-                                dic_scanned_data = {}
-                                for data in current_state.values["dic_scanned_data"]:
-                                    for key in data:
-                                        if key not in dic_scanned_data:
-                                            dic_scanned_data[key] = []
-                                        dic_scanned_data[key] += [data[key]]
-                                # Create a pandas dataframe from the dictionary
-                                df_scanned_data = pd.DataFrame.from_dict(dic_scanned_data)
-                                # Get the scanned data for the current tool call
-                                df_scanned = pd.DataFrame(
-                                    df_scanned_data[df_scanned_data['tool_call_id'] == msg.tool_call_id]['data'].iloc[0])
-                                df_selected = df_scanned
                             # Display the toggle button to suppress the table
                             streamlit_utils.render_toggle(
                                 key="toggle_plotly_"+uniq_msg_id,
@@ -309,11 +294,19 @@
                                 # tool_name=msg.name,
                                 # tool_call_id=msg.tool_call_id,
                                 save_chart=True)
-=======
->>>>>>> a5920af5
                             # Display the toggle button to suppress the table
-                            streamlit_utils.render_table_plotly(
-                                uniq_msg_id, msg.content, df_selected)
+                            streamlit_utils.render_toggle(
+                                key="toggle_table_"+uniq_msg_id,
+                                toggle_text="Show Table",
+                                toggle_state=False,
+                                save_toggle=True)
+                            # Display the table
+                            streamlit_utils.render_table(
+                                df_selected,
+                                key="dataframe_"+uniq_msg_id,
+                                # tool_name=msg.name,
+                                # tool_call_id=msg.tool_call_id,
+                                save_table=True)
                         elif msg.name == "parameter_scan":
                             # Convert the scanned data to a single dictionary
                             print ('-', len(current_state.values["dic_scanned_data"]))
