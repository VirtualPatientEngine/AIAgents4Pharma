--- conflicted
+++ resolved
@@ -281,8 +281,21 @@
                                     # print (df_selected)
                                 else:
                                     continue
+                            # Display the toggle button to suppress the plot
+                            streamlit_utils.render_toggle(
+                                key="toggle_plotly_"+uniq_msg_id,
+                                toggle_text="Show Plot",
+                                toggle_state=True,
+                                save_toggle=True)
+                            # Display the plotly chart
+                            streamlit_utils.render_plotly(
+                                df_selected,
+                                key="plotly_"+uniq_msg_id,
+                                title=msg.content,
+                                # tool_name=msg.name,
+                                # tool_call_id=msg.tool_call_id,
+                                save_chart=True)
                             # Display the toggle button to suppress the table
-<<<<<<< HEAD
                             streamlit_utils.render_toggle(
                                 key="toggle_table_"+uniq_msg_id,
                                 toggle_text="Show Table",
@@ -295,7 +308,38 @@
                                 # tool_name=msg.name,
                                 # tool_call_id=msg.tool_call_id,
                                 save_table=True)
-                            
+                        elif msg.name == "parameter_scan":
+                            # Convert the scanned data to a single dictionary
+                            print ('-', len(current_state.values["dic_scanned_data"]))
+                            dic_scanned_data = {}
+                            for data in current_state.values["dic_scanned_data"]:
+                                print ('-', data['name'])
+                                for key in data:
+                                    if key not in dic_scanned_data:
+                                        dic_scanned_data[key] = []
+                                    dic_scanned_data[key] += [data[key]]
+                            # Create a pandas dataframe from the dictionary
+                            df_scanned_data = pd.DataFrame.from_dict(dic_scanned_data)
+                            # Get the scanned data for the current tool call
+                            df_scanned_current_tool_call = pd.DataFrame(
+                                df_scanned_data[df_scanned_data['tool_call_id'] == msg.tool_call_id])
+                            # df_scanned_current_tool_call.drop_duplicates()
+                            # print (df_scanned_current_tool_call)
+                            for count in range(0, len(df_scanned_current_tool_call.index)):
+                                # Get the scanned data for the current tool call
+                                df_selected = pd.DataFrame(
+                                    df_scanned_data[df_scanned_data['tool_call_id'] == msg.tool_call_id]['data'].iloc[count])
+                                # Display the toggle button to suppress the table
+                                streamlit_utils.render_toggle(
+                                    key="toggle_table_"+uniq_msg_id+'_'+str(count),
+                                    toggle_text="Show Table",
+                                    toggle_state=False,
+                                    save_toggle=True)
+                                # Display the table
+                                streamlit_utils.render_table_plotly(
+                                uniq_msg_id+'_'+str(count),
+                                df_scanned_current_tool_call['name'].iloc[count],
+                                df_selected)
                         elif msg.name in ["get_annotation"]:
                                 df_simulated = pd.DataFrame.from_dict(current_state.values["dic_annotations_data"])
 
@@ -358,37 +402,6 @@
                         #         save_table=True)
                         #     st.empty()
 
-=======
-                            streamlit_utils.render_table_plotly(
-                                uniq_msg_id, msg.content, df_selected)
-                        elif msg.name == "parameter_scan":
-                            # Convert the scanned data to a single dictionary
-                            print ('-', len(current_state.values["dic_scanned_data"]))
-                            dic_scanned_data = {}
-                            for data in current_state.values["dic_scanned_data"]:
-                                print ('-', data['name'])
-                                for key in data:
-                                    if key not in dic_scanned_data:
-                                        dic_scanned_data[key] = []
-                                    dic_scanned_data[key] += [data[key]]
-                            # Create a pandas dataframe from the dictionary
-                            df_scanned_data = pd.DataFrame.from_dict(dic_scanned_data)
-                            # Get the scanned data for the current tool call
-                            df_scanned_current_tool_call = pd.DataFrame(
-                                df_scanned_data[df_scanned_data['tool_call_id'] == msg.tool_call_id])
-                            # df_scanned_current_tool_call.drop_duplicates()
-                            # print (df_scanned_current_tool_call)
-                            for count in range(0, len(df_scanned_current_tool_call.index)):
-                                # Get the scanned data for the current tool call
-                                df_selected = pd.DataFrame(
-                                    df_scanned_data[df_scanned_data['tool_call_id'] == msg.tool_call_id]['data'].iloc[count])
-                                # Display the toggle button to suppress the table
-                                streamlit_utils.render_table_plotly(
-                                uniq_msg_id+'_'+str(count),
-                                df_scanned_current_tool_call['name'].iloc[count],
-                                df_selected)
-        # Collect feedback and display the thumbs feedback
->>>>>>> a5920af5
         if st.session_state.get("run_id"):
             feedback = streamlit_feedback(
                 feedback_type="thumbs",
