#!/usr/bin/env python3

"""
Talk2Biomodels: A Streamlit app for the Talk2Biomodels graph.
"""

import os
import random
<<<<<<< HEAD
import sys

=======
import hydra
>>>>>>> 265b10a9
import streamlit as st
from langchain_core.messages import AIMessage, ChatMessage, HumanMessage, SystemMessage
from langchain_core.prompts import ChatPromptTemplate, MessagesPlaceholder
from langchain_openai import ChatOpenAI
from streamlit_feedback import streamlit_feedback
from utils import streamlit_utils

st.set_page_config(page_title="Talk2Biomodels", page_icon="🤖", layout="wide")

<<<<<<< HEAD

# Set the logo, detect if we're in container or local development
def get_logo_path():
    container_path = "/app/docs/assets/VPE.png"
    local_path = "docs/assets/VPE.png"

    if os.path.exists(container_path):
        return container_path
    elif os.path.exists(local_path):
        return local_path
    else:
        # Fallback: try to find it relative to script location
        script_dir = os.path.dirname(os.path.abspath(__file__))
        relative_path = os.path.join(script_dir, "../../docs/assets/VPE.png")
        if os.path.exists(relative_path):
            return relative_path

    return None  # File not found


logo_path = get_logo_path()
if logo_path:
    st.logo(
        image=logo_path, size="large", link="https://github.com/VirtualPatientEngine"
    )

# Check if env variables OPENAI_API_KEY and/or
# NVIDIA_API_KEY exist
if "OPENAI_API_KEY" not in os.environ or "NVIDIA_API_KEY" not in os.environ:
    st.error(
        "Please set the OPENAI_API_KEY and NVIDIA_API_KEY "
        "environment variables in the terminal where you run "
        "the app. For more information, please refer to our "
        "[documentation](https://virtualpatientengine.github.io/AIAgents4Pharma/#option-2-git)."
    )
    st.stop()
=======
# Initialize configuration
hydra.core.global_hydra.GlobalHydra.instance().clear()
if "config" not in st.session_state:
    # Load Hydra configuration
    with hydra.initialize(
        version_base=None,
        config_path="../../aiagents4pharma/talk2biomodels/configs",
    ):
        cfg = hydra.compose(
            config_name="config",
            overrides=["app/frontend=default"],
        )
        st.session_state.config = cfg
else:
    cfg = st.session_state.config


# Resolve logo via shared utility
logo_path = streamlit_utils.resolve_logo(cfg)
if logo_path:
    if hasattr(st, "logo"):
        st.logo(image=logo_path, size="large", link=cfg.app.frontend.logo_link)
    else:
        st.image(image=logo_path, use_column_width=False)

# Defer provider-aware environment checks until after session initialization
>>>>>>> 265b10a9

# Import the agent
sys.path.append("./")
from aiagents4pharma.talk2biomodels.agents.t2b_agent import get_app

# Initialize unified session state
streamlit_utils.initialize_session_state(cfg, agent_type="T2B")

# Provider-aware environment checks (warn-only)
needed_env = set()
llm_choice = st.session_state.get("llm_model", "")
emb_choice = st.session_state.get("text_embedding_model", "")


def needs(prefix: str) -> bool:
    return llm_choice.startswith(prefix) or emb_choice.startswith(prefix)


if needs("OpenAI/"):
    needed_env.add("OPENAI_API_KEY")
if needs("Azure/"):
    for var in ("AZURE_OPENAI_ENDPOINT", "AZURE_OPENAI_DEPLOYMENT"):
        needed_env.add(var)
if needs("NVIDIA/"):
    needed_env.add("NVIDIA_API_KEY")

missing = [var for var in needed_env if var not in os.environ]
if missing:
    st.warning(
        "Missing environment settings for the selected provider(s): "
        + ", ".join(missing)
    )

########################################################################################
# Streamlit app
########################################################################################
# Create a chat prompt template
prompt = ChatPromptTemplate.from_messages(
    [
        ("system", "Welcome to Talk2Biomodels!"),
        MessagesPlaceholder(variable_name="chat_history", optional=True),
        ("human", "{input}"),
        ("placeholder", "{agent_scratchpad}"),
    ]
)
<<<<<<< HEAD

# Initialize chat history
if "messages" not in st.session_state:
    st.session_state.messages = []

# Initialize sbml_file_path
if "sbml_file_path" not in st.session_state:
    st.session_state.sbml_file_path = None

# Initialize project_name for Langsmith
if "project_name" not in st.session_state:
    # st.session_state.project_name = str(st.session_state.user_name) + '@' + str(uuid.uuid4())
    st.session_state.project_name = "T2B-" + str(random.randint(1000, 9999))

# Initialize run_id for Langsmith
if "run_id" not in st.session_state:
    st.session_state.run_id = None

# Initialize graph
if "unique_id" not in st.session_state:
    st.session_state.unique_id = random.randint(1, 1000)
if "app" not in st.session_state:
    if "llm_model" not in st.session_state:
        st.session_state.app = get_app(
            st.session_state.unique_id,
            llm_model=ChatOpenAI(model="gpt-4o-mini", temperature=0),
        )
    else:
        print(st.session_state.llm_model)
        st.session_state.app = get_app(
            st.session_state.unique_id,
            llm_model=streamlit_utils.get_base_chat_model(st.session_state.llm_model),
        )
=======
if "app" not in st.session_state:
    st.session_state.app = get_app(
        st.session_state.unique_id,
        llm_model=streamlit_utils.get_base_chat_model(st.session_state.llm_model),
    )
>>>>>>> 265b10a9

# Get the app
app = st.session_state.app

<<<<<<< HEAD

@st.fragment
def get_uploaded_files():
    """
    Upload files.
    """
    # Upload the XML/SBML file
    uploaded_sbml_file = st.file_uploader(
        "Upload an XML/SBML file",
        accept_multiple_files=False,
        type=["xml", "sbml"],
        help="Upload a QSP as an XML/SBML file",
    )

    # Upload the article
    article = st.file_uploader(
        "Upload an article",
        help="Upload a PDF article to ask questions.",
        accept_multiple_files=False,
        type=["pdf"],
        key="article",
    )
    # print (article)
    # Update the agent state with the uploaded article
    if article:
        import tempfile

        print(article.name)
        with tempfile.NamedTemporaryFile(delete=False) as f:
            f.write(article.read())
            # print (f.name)
        # Create config for the agent
        config = {"configurable": {"thread_id": st.session_state.unique_id}}
        # Update the agent state with the selected LLM model
        app.update_state(config, {"pdf_file_name": f.name})
    # Return the uploaded file
    return uploaded_sbml_file
=======

# Use shared upload utility for T2B (SBML + PDF)
def _get_uploaded_files_wrapper():
    return streamlit_utils.get_t2b_uploaded_files(app)

>>>>>>> 265b10a9


# Main layout of the app split into two columns
main_col1, main_col2 = st.columns([3, 7])
# First column
with main_col1:
    with st.container(border=True):
        # Title
        st.write(
            """
            <h3 style='margin: 0px; padding-bottom: 10px; font-weight: bold;'>
            🤖 Talk2Biomodels
            </h3>
            """,
            unsafe_allow_html=True,
        )

        # LLM model panel
<<<<<<< HEAD
        llms = [
            "OpenAI/gpt-4o-mini",
            "NVIDIA/llama-3.3-70b-instruct",
            "NVIDIA/llama-3.1-70b-instruct",
            "NVIDIA/llama-3.1-405b-instruct",
        ]
=======
        llms = tuple(streamlit_utils.get_all_available_llms(cfg))
>>>>>>> 265b10a9
        st.selectbox(
            "Pick an LLM to power the agent",
            llms,
            index=0,
            key="llm_model",
            on_change=streamlit_utils.update_llm_model,
            help="Used for tool calling and generating responses.",
        )

        # Text embedding model panel
<<<<<<< HEAD
        text_models = [
            "NVIDIA/llama-3.2-nv-embedqa-1b-v2",
            "OpenAI/text-embedding-ada-002",
        ]
=======
        text_models = tuple(streamlit_utils.get_all_available_embeddings(cfg))
>>>>>>> 265b10a9
        st.selectbox(
            "Pick a text embedding model",
            text_models,
            index=0,
            key="text_embedding_model",
            on_change=streamlit_utils.update_text_embedding_model,
            kwargs={"app": app},
            help="Used for Retrival Augmented Generation (RAG) and other tasks.",
        )

        # Upload files (SBML + PDF)
        uploaded_sbml_file = _get_uploaded_files_wrapper()

        # Help text
        st.button(
            "Know more ↗",
            #   icon="ℹ️",
            on_click=streamlit_utils.help_button,
            use_container_width=False,
        )

    with st.container(border=False, height=500):
        prompt = st.chat_input("Say something ...", key="st_chat_input")

# Second column
with main_col2:
    # Chat history panel
    with st.container(border=True, height=600):
        st.write("#### 💬 Chat History")

        # Display history of messages
        for count, message in enumerate(st.session_state.messages):
            if message["type"] == "message":
                with st.chat_message(
                    message["content"].role,
                    avatar="🤖" if message["content"].role != "user" else "👩🏻‍💻",
                ):
                    st.markdown(message["content"].content)
                    st.empty()
            elif message["type"] == "button":
                if st.button(message["content"], key=message["key"]):
                    # Trigger the question
                    prompt = message["question"]
                    st.empty()
            elif message["type"] == "plotly":
                streamlit_utils.render_plotly(
                    message["content"],
                    key=message["key"],
                    title=message["title"],
                    y_axis_label=message["y_axis_label"],
                    x_axis_label=message["x_axis_label"],
                    #   tool_name=message["tool_name"],
                    save_chart=False,
                )
                st.empty()
            elif message["type"] == "toggle":
                streamlit_utils.render_toggle(
                    key=message["key"],
                    toggle_text=message["content"],
                    toggle_state=message["toggle_state"],
                    save_toggle=False,
                )
                st.empty()
            elif message["type"] == "dataframe":
                if "tool_name" in message:
                    if message["tool_name"] == "get_annotation":
                        df_selected = message["content"]
                        st.dataframe(
                            df_selected,
                            use_container_width=True,
                            key=message["key"],
                            hide_index=True,
                            column_config={
                                "Id": st.column_config.LinkColumn(
                                    label="Id",
                                    help="Click to open the link associated with the Id",
                                    validate=r"^http://.*$",  # Ensure the link is valid
                                    display_text=r"^http://identifiers\.org/(.*?)$",
                                ),
                                "Species Name": st.column_config.TextColumn(
                                    "Species Name"
                                ),
                                "Description": st.column_config.TextColumn(
                                    "Description"
                                ),
                                "Database": st.column_config.TextColumn("Database"),
                            },
                        )
                    elif message["tool_name"] == "search_models":
                        df_selected = message["content"]
                        st.dataframe(
                            df_selected,
                            use_container_width=True,
                            key=message["key"],
                            hide_index=True,
                            column_config={
                                "url": st.column_config.LinkColumn(
                                    label="ID",
                                    help="Click to open the link associated with the Id",
                                    validate=r"^http://.*$",  # Ensure the link is valid
                                    display_text=r"^https://www.ebi.ac.uk/biomodels/(.*?)$",
                                ),
                                "name": st.column_config.TextColumn("Name"),
                                "format": st.column_config.TextColumn("Format"),
                                "submissionDate": st.column_config.TextColumn(
                                    "Submission Date"
                                ),
                            },
                        )
                else:
                    streamlit_utils.render_table(
                        message["content"],
                        key=message["key"],
                        # tool_name=message["tool_name"],
                        save_table=False,
                    )
                st.empty()
        # Display intro message only the first time
        # i.e. when there are no messages in the chat
        if not st.session_state.messages:
            with st.chat_message("assistant", avatar="🤖"):
                with st.spinner("Initializing the agent ..."):
                    config = {"configurable": {"thread_id": st.session_state.unique_id}}
                    # Update the agent state with the selected LLM model
                    current_state = app.get_state(config)
                    app.update_state(
                        config,
                        {
                            "llm_model": streamlit_utils.get_base_chat_model(
                                st.session_state.llm_model
                            ),
                            "text_embedding_model": streamlit_utils.get_text_embedding_model(
                                st.session_state.text_embedding_model
                            ),
                        },
                    )
                    intro_prompt = "Tell your name and about yourself. Always start with a greeting."
                    intro_prompt += " and tell about the tools you can run to perform analysis with short description."
                    intro_prompt += " We have provided starter questions (separately) outisde your response."
                    intro_prompt += " Do not provide any questions by yourself. Let the users know that they can"
                    intro_prompt += " simply click on the questions to execute them."
                    intro_prompt += (
                        " Let them know that they can check out the use cases"
                    )
                    intro_prompt += " and FAQs described in the link below. Be friendly and helpful."
                    intro_prompt += "\n"
                    intro_prompt += "Here is the link to the use cases: [Use Cases](https://virtualpatientengine.github.io/AIAgents4Pharma/talk2biomodels/cases/Case_1/)"
                    intro_prompt += "\n"
                    intro_prompt += "Here is the link to the FAQs: [FAQs](https://virtualpatientengine.github.io/AIAgents4Pharma/talk2biomodels/faq/)"
                    response = app.stream(
                        {"messages": [HumanMessage(content=intro_prompt)]},
                        config=config,
                        stream_mode="messages",
                    )
                    st.write_stream(streamlit_utils.stream_response(response))
                    current_state = app.get_state(config)
                    # Add response to chat history
                    assistant_msg = ChatMessage(
                        current_state.values["messages"][-1].content, role="assistant"
                    )
                    st.session_state.messages.append(
                        {"type": "message", "content": assistant_msg}
                    )
                    st.empty()
        if len(st.session_state.messages) <= 1:
            for count, question in enumerate(streamlit_utils.sample_questions()):
                if st.button(
<<<<<<< HEAD
                    f"Q{count + 1}. {question}", key=f"sample_question_{count + 1}"
=======
                    f"Q{count+1}. {question}", key=f"sample_question_{count+1}"
>>>>>>> 265b10a9
                ):
                    # Trigger the question
                    prompt = question
                # Add button click to chat history
                st.session_state.messages.append(
                    {
                        "type": "button",
                        "question": question,
<<<<<<< HEAD
                        "content": f"Q{count + 1}. {question}",
                        "key": f"sample_question_{count + 1}",
=======
                        "content": f"Q{count+1}. {question}",
                        "key": f"sample_question_{count+1}",
>>>>>>> 265b10a9
                    }
                )

        # When the user asks a question
        if prompt:
            # Create a key 'uploaded_file' to read the uploaded file
            if uploaded_sbml_file:
                st.session_state.sbml_file_path = uploaded_sbml_file.read().decode(
                    "utf-8"
                )

            # Display user prompt
            prompt_msg = ChatMessage(prompt, role="user")
            st.session_state.messages.append({"type": "message", "content": prompt_msg})
            with st.chat_message("user", avatar="👩🏻‍💻"):
                st.markdown(prompt)
                st.empty()

            with st.chat_message("assistant", avatar="🤖"):
                # with st.spinner("Fetching response ..."):
                with st.spinner():
                    # Get chat history
                    history = [
                        (m["content"].role, m["content"].content)
                        for m in st.session_state.messages
                        if m["type"] == "message"
                    ]
                    # Convert chat history to ChatMessage objects
                    chat_history = [
                        (
                            SystemMessage(content=m[1])
                            if m[0] == "system"
                            else (
                                HumanMessage(content=m[1])
                                if m[0] == "human"
                                else AIMessage(content=m[1])
                            )
                        )
                        for m in history
                    ]

                    streamlit_utils.get_response("T2B", None, app, st, prompt)

        if st.session_state.get("run_id"):
            feedback = streamlit_feedback(
                feedback_type="thumbs",
                optional_text_label="[Optional] Please provide an explanation",
                on_submit=streamlit_utils.submit_feedback,
                key=f"feedback_{st.session_state.run_id}",
            )<|MERGE_RESOLUTION|>--- conflicted
+++ resolved
@@ -6,12 +6,7 @@
 
 import os
 import random
-<<<<<<< HEAD
-import sys
-
-=======
 import hydra
->>>>>>> 265b10a9
 import streamlit as st
 from langchain_core.messages import AIMessage, ChatMessage, HumanMessage, SystemMessage
 from langchain_core.prompts import ChatPromptTemplate, MessagesPlaceholder
@@ -21,44 +16,6 @@
 
 st.set_page_config(page_title="Talk2Biomodels", page_icon="🤖", layout="wide")
 
-<<<<<<< HEAD
-
-# Set the logo, detect if we're in container or local development
-def get_logo_path():
-    container_path = "/app/docs/assets/VPE.png"
-    local_path = "docs/assets/VPE.png"
-
-    if os.path.exists(container_path):
-        return container_path
-    elif os.path.exists(local_path):
-        return local_path
-    else:
-        # Fallback: try to find it relative to script location
-        script_dir = os.path.dirname(os.path.abspath(__file__))
-        relative_path = os.path.join(script_dir, "../../docs/assets/VPE.png")
-        if os.path.exists(relative_path):
-            return relative_path
-
-    return None  # File not found
-
-
-logo_path = get_logo_path()
-if logo_path:
-    st.logo(
-        image=logo_path, size="large", link="https://github.com/VirtualPatientEngine"
-    )
-
-# Check if env variables OPENAI_API_KEY and/or
-# NVIDIA_API_KEY exist
-if "OPENAI_API_KEY" not in os.environ or "NVIDIA_API_KEY" not in os.environ:
-    st.error(
-        "Please set the OPENAI_API_KEY and NVIDIA_API_KEY "
-        "environment variables in the terminal where you run "
-        "the app. For more information, please refer to our "
-        "[documentation](https://virtualpatientengine.github.io/AIAgents4Pharma/#option-2-git)."
-    )
-    st.stop()
-=======
 # Initialize configuration
 hydra.core.global_hydra.GlobalHydra.instance().clear()
 if "config" not in st.session_state:
@@ -85,7 +42,6 @@
         st.image(image=logo_path, use_column_width=False)
 
 # Defer provider-aware environment checks until after session initialization
->>>>>>> 265b10a9
 
 # Import the agent
 sys.path.append("./")
@@ -131,96 +87,20 @@
         ("placeholder", "{agent_scratchpad}"),
     ]
 )
-<<<<<<< HEAD
-
-# Initialize chat history
-if "messages" not in st.session_state:
-    st.session_state.messages = []
-
-# Initialize sbml_file_path
-if "sbml_file_path" not in st.session_state:
-    st.session_state.sbml_file_path = None
-
-# Initialize project_name for Langsmith
-if "project_name" not in st.session_state:
-    # st.session_state.project_name = str(st.session_state.user_name) + '@' + str(uuid.uuid4())
-    st.session_state.project_name = "T2B-" + str(random.randint(1000, 9999))
-
-# Initialize run_id for Langsmith
-if "run_id" not in st.session_state:
-    st.session_state.run_id = None
-
-# Initialize graph
-if "unique_id" not in st.session_state:
-    st.session_state.unique_id = random.randint(1, 1000)
-if "app" not in st.session_state:
-    if "llm_model" not in st.session_state:
-        st.session_state.app = get_app(
-            st.session_state.unique_id,
-            llm_model=ChatOpenAI(model="gpt-4o-mini", temperature=0),
-        )
-    else:
-        print(st.session_state.llm_model)
-        st.session_state.app = get_app(
-            st.session_state.unique_id,
-            llm_model=streamlit_utils.get_base_chat_model(st.session_state.llm_model),
-        )
-=======
 if "app" not in st.session_state:
     st.session_state.app = get_app(
         st.session_state.unique_id,
         llm_model=streamlit_utils.get_base_chat_model(st.session_state.llm_model),
     )
->>>>>>> 265b10a9
 
 # Get the app
 app = st.session_state.app
 
-<<<<<<< HEAD
-
-@st.fragment
-def get_uploaded_files():
-    """
-    Upload files.
-    """
-    # Upload the XML/SBML file
-    uploaded_sbml_file = st.file_uploader(
-        "Upload an XML/SBML file",
-        accept_multiple_files=False,
-        type=["xml", "sbml"],
-        help="Upload a QSP as an XML/SBML file",
-    )
-
-    # Upload the article
-    article = st.file_uploader(
-        "Upload an article",
-        help="Upload a PDF article to ask questions.",
-        accept_multiple_files=False,
-        type=["pdf"],
-        key="article",
-    )
-    # print (article)
-    # Update the agent state with the uploaded article
-    if article:
-        import tempfile
-
-        print(article.name)
-        with tempfile.NamedTemporaryFile(delete=False) as f:
-            f.write(article.read())
-            # print (f.name)
-        # Create config for the agent
-        config = {"configurable": {"thread_id": st.session_state.unique_id}}
-        # Update the agent state with the selected LLM model
-        app.update_state(config, {"pdf_file_name": f.name})
-    # Return the uploaded file
-    return uploaded_sbml_file
-=======
 
 # Use shared upload utility for T2B (SBML + PDF)
 def _get_uploaded_files_wrapper():
     return streamlit_utils.get_t2b_uploaded_files(app)
 
->>>>>>> 265b10a9
 
 
 # Main layout of the app split into two columns
@@ -239,16 +119,7 @@
         )
 
         # LLM model panel
-<<<<<<< HEAD
-        llms = [
-            "OpenAI/gpt-4o-mini",
-            "NVIDIA/llama-3.3-70b-instruct",
-            "NVIDIA/llama-3.1-70b-instruct",
-            "NVIDIA/llama-3.1-405b-instruct",
-        ]
-=======
         llms = tuple(streamlit_utils.get_all_available_llms(cfg))
->>>>>>> 265b10a9
         st.selectbox(
             "Pick an LLM to power the agent",
             llms,
@@ -259,14 +130,7 @@
         )
 
         # Text embedding model panel
-<<<<<<< HEAD
-        text_models = [
-            "NVIDIA/llama-3.2-nv-embedqa-1b-v2",
-            "OpenAI/text-embedding-ada-002",
-        ]
-=======
         text_models = tuple(streamlit_utils.get_all_available_embeddings(cfg))
->>>>>>> 265b10a9
         st.selectbox(
             "Pick a text embedding model",
             text_models,
@@ -434,11 +298,7 @@
         if len(st.session_state.messages) <= 1:
             for count, question in enumerate(streamlit_utils.sample_questions()):
                 if st.button(
-<<<<<<< HEAD
-                    f"Q{count + 1}. {question}", key=f"sample_question_{count + 1}"
-=======
                     f"Q{count+1}. {question}", key=f"sample_question_{count+1}"
->>>>>>> 265b10a9
                 ):
                     # Trigger the question
                     prompt = question
@@ -447,13 +307,8 @@
                     {
                         "type": "button",
                         "question": question,
-<<<<<<< HEAD
-                        "content": f"Q{count + 1}. {question}",
-                        "key": f"sample_question_{count + 1}",
-=======
                         "content": f"Q{count+1}. {question}",
                         "key": f"sample_question_{count+1}",
->>>>>>> 265b10a9
                     }
                 )
 
