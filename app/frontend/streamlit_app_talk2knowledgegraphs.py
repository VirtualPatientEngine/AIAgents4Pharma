--- conflicted
+++ resolved
@@ -10,18 +10,9 @@
 
 import hydra
 import streamlit as st
-<<<<<<< HEAD
-from langchain.callbacks.tracers import LangChainTracer
-from langchain_core.messages import AIMessage, ChatMessage, HumanMessage, SystemMessage
-from langchain_core.tracers.context import collect_runs
-from langchain_ollama import ChatOllama, OllamaEmbeddings
-from langchain_openai import ChatOpenAI, OpenAIEmbeddings
-from streamlit_feedback import streamlit_feedback
-=======
 from langchain_core.messages import ChatMessage, HumanMessage
 from streamlit_feedback import streamlit_feedback
 
->>>>>>> 265b10a9
 from utils import streamlit_utils
 
 sys.path.append("./")
@@ -53,48 +44,6 @@
     cfg = st.session_state.config
 
 
-<<<<<<< HEAD
-# Set the logo, detect if we're in container or local development
-def get_logo_path():
-    container_path = "/app/docs/assets/VPE.png"
-    local_path = "docs/assets/VPE.png"
-
-    if os.path.exists(container_path):
-        return container_path
-    elif os.path.exists(local_path):
-        return local_path
-    else:
-        # Fallback: try to find it relative to script location
-        script_dir = os.path.dirname(os.path.abspath(__file__))
-        relative_path = os.path.join(script_dir, "../../docs/assets/VPE.png")
-        if os.path.exists(relative_path):
-            return relative_path
-
-    return None  # File not found
-
-
-logo_path = get_logo_path()
-if logo_path:
-    st.logo(
-        image=logo_path, size="large", link="https://github.com/VirtualPatientEngine"
-    )
-
-# Check if env variable OPENAI_API_KEY exists
-if "OPENAI_API_KEY" not in os.environ:
-    st.error(
-        "Please set the OPENAI_API_KEY environment \
-        variable in the terminal where you run the app."
-    )
-    st.stop()
-
-# Initialize current user
-if "current_user" not in st.session_state:
-    st.session_state.current_user = cfg.default_user
-
-# Initialize chat history
-if "messages" not in st.session_state:
-    st.session_state.messages = []
-=======
 # Resolve logo via shared utility
 logo_path = streamlit_utils.resolve_logo(cfg)
 if logo_path:
@@ -102,7 +51,6 @@
         st.logo(image=logo_path, size="large", link=cfg.app.frontend.logo_link)
     else:
         st.image(image=logo_path, use_column_width=False)
->>>>>>> 265b10a9
 
 # Provider-aware environment checks will be performed after session init
 
@@ -375,106 +323,15 @@
             graphs_visuals = []
             with st.chat_message("assistant", avatar="🤖"):
                 with st.spinner():
-<<<<<<< HEAD
-                    # Get chat history
-                    history = [
-                        (m["content"].role, m["content"].content)
-                        for m in st.session_state.messages
-                        if m["type"] == "message"
-                    ]
-                    # Convert chat history to ChatMessage objects
-                    chat_history = [
-                        (
-                            SystemMessage(content=m[1])
-                            if m[0] == "system"
-                            else (
-                                HumanMessage(content=m[1])
-                                if m[0] == "human"
-                                else AIMessage(content=m[1])
-                            )
-                        )
-                        for m in history
-                    ]
-
-                    # Prepare LLM and embedding model for updating the agent
-                    if st.session_state.llm_model in cfg.openai_llms:
-                        llm_model = ChatOpenAI(
-                            model=st.session_state.llm_model,
-                            temperature=cfg.temperature,
-                        )
-                    else:
-                        llm_model = ChatOllama(
-                            model=st.session_state.llm_model,
-                            temperature=cfg.temperature,
-                        )
-
-                    if cfg.default_embedding_model == "ollama":
-                        # For IBD BioBridge data, we still use Ollama embeddings
-                        emb_model = OllamaEmbeddings(model=cfg.ollama_embeddings[0])
-                    else:
-                        emb_model = OpenAIEmbeddings(model=cfg.openai_embeddings[0])
-
-                    # Create config for the agent
-                    config = {"configurable": {"thread_id": st.session_state.unique_id}}
-                    app.update_state(
-                        config,
-                        {
-                            "llm_model": llm_model,
-                            "embedding_model": emb_model,
-                            "selections": st.session_state.selections,
-                            "uploaded_files": st.session_state.uploaded_files,
-                            "topk_nodes": st.session_state.topk_nodes,
-                            "topk_edges": st.session_state.topk_edges,
-                            "dic_source_graph": [
-                                {
-                                    "name": cfg.milvus_db.database_name,
-                                    # "edge_index": st.session_state.edge_index,
-                                    # "kg_pyg_path": st.session_state.config["kg_pyg_path"],
-                                    # "kg_text_path": st.session_state.config["kg_text_path"],
-                                }
-                            ],
-                        },
-                    )
-
-                    # Stream the response from the agent
-                    with collect_runs() as cb:
-                        # Add Langsmith tracer
-                        tracer = LangChainTracer(
-                            project_name=st.session_state.project_name
-                        )
-                        # Stream response from the agent
-                        response = app.stream(
-                            {"messages": [HumanMessage(content=prompt)]},
-                            config=config | {"callbacks": [tracer]},
-                            stream_mode="messages"
-                        )
-                        st.write_stream(streamlit_utils.stream_response(response))
-                        st.session_state.run_id = cb.traced_runs[-1].id
-
-                    # Get final state and add response to chat history
-                    current_state = app.get_state(config)
-                    assistant_msg = ChatMessage(
-                        current_state.values["messages"][-1].content, role="assistant"
-                    )
-                    st.session_state.messages.append(
-                        {"type": "message", "content": assistant_msg}
-=======
                     streamlit_utils.get_response(
                         "T2KG", graphs_visuals, app, st, prompt
->>>>>>> 265b10a9
                     )
 
             # Visualize the graphs
             if len(graphs_visuals) > 0:
                 for count, graph in enumerate(graphs_visuals):
                     streamlit_utils.render_graph(
-<<<<<<< HEAD
-                        graph_dict=graph["content"],
-                        key=graph["key"],
-                        save_graph=True
-=======
                         graph_dict=graph["content"], key=graph["key"], save_graph=True
->>>>>>> 265b10a9
                     )
                     st.empty()
 
