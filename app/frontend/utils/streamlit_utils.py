<<<<<<< HEAD
#!/usr/bin/env python3

"""
Utils for Streamlit.
"""

import datetime
import hashlib
import magic
import os
import pickle
import re
import tempfile
from typing import Dict, List, Optional, Union

import gravis
import hydra
import networkx as nx
import pandas as pd
import plotly.express as px
import streamlit as st
import streamlit.components.v1 as components
from langchain.callbacks.tracers import LangChainTracer
from langchain_core.embeddings import Embeddings
from langchain_core.language_models import BaseChatModel
from langchain_core.messages import AIMessage, AIMessageChunk, ChatMessage, HumanMessage
from langchain_core.tracers.context import collect_runs
from langchain_nvidia_ai_endpoints import ChatNVIDIA, NVIDIAEmbeddings
from langchain_ollama import ChatOllama
from langchain_openai import ChatOpenAI
from langchain_openai.embeddings import OpenAIEmbeddings
from langsmith import Client
from pymilvus import Collection, connections, db


# Security configuration for file uploads
UPLOAD_SECURITY_CONFIG = {
    "max_file_size_mb": 50,  # Maximum file size in MB
    "allowed_extensions": {
        "pdf": ["pdf"],
        "xml": ["xml", "sbml"],
        "spreadsheet": ["xlsx", "xls", "csv"],
        "text": ["txt", "md"],
    },
    "allowed_mime_types": {
        "pdf": ["application/pdf"],
        "xml": ["application/xml", "text/xml", "application/x-xml"],
        "spreadsheet": [
            "application/vnd.openxmlformats-officedocument.spreadsheetml.sheet",
            "application/vnd.ms-excel",
            "text/csv",
        ],
        "text": ["text/plain", "text/markdown"],
    },
    "dangerous_extensions": [
        "exe", "bat", "cmd", "com", "pif", "scr", "vbs", "js", "jar",
        "app", "deb", "pkg", "dmg", "rpm", "msi", "dll", "sys", "drv",
        "sh", "bash", "ps1", "py", "pl", "rb", "php", "asp", "jsp"
    ],
    "max_filename_length": 255,
}


class FileUploadError(Exception):
    """Custom exception for file upload validation errors."""
    pass


def validate_uploaded_file(
    uploaded_file,
    allowed_types: List[str],
    max_size_mb: Optional[int] = None
) -> Dict[str, Union[bool, str]]:
    """
    Comprehensive security validation for uploaded files.

    Args:
        uploaded_file: Streamlit uploaded file object
        allowed_types: List of allowed file type categories (e.g., ['pdf', 'xml'])
        max_size_mb: Maximum file size in MB (overrides default if provided)

    Returns:
        Dict with validation results: {'valid': bool, 'error': str, 'warnings': List[str]}

    Raises:
        FileUploadError: If validation fails critically
    """
    if not uploaded_file:
        return {"valid": False, "error": "No file provided", "warnings": []}

    warnings = []
    max_size = (max_size_mb or UPLOAD_SECURITY_CONFIG["max_file_size_mb"]) * 1024 * 1024

    # 1. File name validation
    if len(uploaded_file.name) > UPLOAD_SECURITY_CONFIG["max_filename_length"]:
        return {
            "valid": False,
            "error": f"Filename too long (max {UPLOAD_SECURITY_CONFIG['max_filename_length']} chars)",
            "warnings": warnings
        }

    # Check for dangerous characters in filename
    dangerous_chars = ['<', '>', ':', '"', '|', '?', '*', '\\', '/', '\0']
    if any(char in uploaded_file.name for char in dangerous_chars):
        return {
            "valid": False,
            "error": "Filename contains dangerous characters",
            "warnings": warnings
        }

    # 2. File extension validation
    file_ext = uploaded_file.name.split('.')[-1].lower() if '.' in uploaded_file.name else ""

    if file_ext in UPLOAD_SECURITY_CONFIG["dangerous_extensions"]:
        return {
            "valid": False,
            "error": f"Dangerous file extension '{file_ext}' not allowed",
            "warnings": warnings
        }

    # Check if extension is in allowed types
    allowed_extensions = []
    for file_type in allowed_types:
        if file_type in UPLOAD_SECURITY_CONFIG["allowed_extensions"]:
            allowed_extensions.extend(UPLOAD_SECURITY_CONFIG["allowed_extensions"][file_type])

    if file_ext not in allowed_extensions:
        return {
            "valid": False,
            "error": f"File extension '{file_ext}' not allowed. Allowed: {allowed_extensions}",
            "warnings": warnings
        }

    # 3. File size validation
    file_size = uploaded_file.size
    if file_size > max_size:
        return {
            "valid": False,
            "error": f"File too large ({file_size/1024/1024:.1f}MB). Max: {max_size/1024/1024}MB",
            "warnings": warnings
        }

    if file_size == 0:
        return {"valid": False, "error": "File is empty", "warnings": warnings}

    # 4. MIME type validation (read first bytes to check)
    try:
        file_content = uploaded_file.read()
        uploaded_file.seek(0)  # Reset file pointer

        # Use python-magic to detect MIME type
        detected_mime = magic.from_buffer(file_content, mime=True)

        # Check if detected MIME type matches allowed types
        allowed_mimes = []
        for file_type in allowed_types:
            if file_type in UPLOAD_SECURITY_CONFIG["allowed_mime_types"]:
                allowed_mimes.extend(UPLOAD_SECURITY_CONFIG["allowed_mime_types"][file_type])

        if detected_mime not in allowed_mimes:
            warnings.append(f"MIME type mismatch: detected '{detected_mime}', expected one of {allowed_mimes}")
            # Don't fail on MIME mismatch for now, just warn

    except Exception as e:
        warnings.append(f"Could not verify MIME type: {str(e)}")

    # 5. Content-based validation
    try:
        uploaded_file.seek(0)
        file_content = uploaded_file.read()
        uploaded_file.seek(0)  # Reset file pointer again

        # Check for suspicious content patterns
        # Note: We exclude '<%' from PDFs as it's part of legitimate PDF syntax
        suspicious_patterns = [
            b'<script', b'javascript:', b'vbscript:', b'onload=', b'onerror=',
            b'<?php', b'#!/bin/', b'#!/usr/bin/', b'eval(',
            b'exec(', b'system(', b'shell_exec(', b'passthru(',
        ]

        # Additional patterns that are suspicious only in non-PDF files
        if 'pdf' not in allowed_types:
            suspicious_patterns.extend([b'<%'])  # Only block <% in non-PDF files

        content_lower = file_content.lower()
        for pattern in suspicious_patterns:
            if pattern in content_lower:
                return {
                    "valid": False,
                    "error": f"File contains suspicious content pattern: {pattern.decode('utf-8', errors='ignore')}",
                    "warnings": warnings
                }

        # Additional validation for specific file types
        if 'pdf' in allowed_types and file_ext == 'pdf':
            if not file_content.startswith(b'%PDF-'):
                warnings.append("File extension is PDF but content doesn't match PDF format")
            else:
                # For PDFs, check for truly suspicious patterns (not normal PDF syntax)
                pdf_suspicious_patterns = [
                    b'<script>', b'javascript:', b'vbscript:',
                    b'<?php', b'<% eval', b'<% system', b'<% exec'
                ]
                for pattern in pdf_suspicious_patterns:
                    if pattern in content_lower:
                        return {
                            "valid": False,
                            "error": f"PDF contains suspicious code pattern: {pattern.decode('utf-8', errors='ignore')}",
                            "warnings": warnings
                        }

        elif any(xml_type in allowed_types for xml_type in ['xml']) and file_ext in ['xml', 'sbml']:
            if b'<?xml' not in file_content[:100] and b'<' not in file_content[:10]:
                warnings.append("File extension is XML/SBML but content doesn't appear to be XML")

    except Exception as e:
        warnings.append(f"Content validation error: {str(e)}")

    return {"valid": True, "error": "", "warnings": warnings}


def secure_file_upload(
    label: str,
    allowed_types: List[str],
    help_text: str = "",
    max_size_mb: Optional[int] = None,
    accept_multiple_files: bool = False,
    key: Optional[str] = None
):
    """
    Secure wrapper for st.file_uploader with comprehensive validation.

    Args:
        label: Display label for the file uploader
        allowed_types: List of allowed file type categories
        help_text: Help text to display
        max_size_mb: Maximum file size in MB
        accept_multiple_files: Whether to accept multiple files
        key: Unique key for the uploader widget

    Returns:
        Validated uploaded file(s) or None if validation fails
    """
    # Generate type list for Streamlit
    streamlit_types = []
    for file_type in allowed_types:
        if file_type in UPLOAD_SECURITY_CONFIG["allowed_extensions"]:
            streamlit_types.extend(UPLOAD_SECURITY_CONFIG["allowed_extensions"][file_type])

    # Enhanced help text with security info
    enhanced_help = f"{help_text}\n\n🔒 Security: Max {max_size_mb or UPLOAD_SECURITY_CONFIG['max_file_size_mb']}MB, Types: {streamlit_types}"

    uploaded_files = st.file_uploader(
        label,
        type=streamlit_types,
        help=enhanced_help,
        accept_multiple_files=accept_multiple_files,
        key=key
    )

    if not uploaded_files:
        return None

    # Handle single vs multiple files
    files_to_validate = uploaded_files if accept_multiple_files else [uploaded_files]
    validated_files = []

    for uploaded_file in files_to_validate:
        # Validate the file
        validation_result = validate_uploaded_file(uploaded_file, allowed_types, max_size_mb)

        if not validation_result["valid"]:
            st.error(f"❌ {uploaded_file.name}: {validation_result['error']}")

            # Show helpful tips for the file type
            primary_file_type = allowed_types[0] if allowed_types else "general"
            with st.expander("💡 Upload Tips", expanded=False):
                st.info(get_file_validation_help(primary_file_type))
            continue

        # Show warnings if any
        if validation_result["warnings"]:
            for warning in validation_result["warnings"]:
                st.warning(f"⚠️ {uploaded_file.name}: {warning}")

        # File passed validation
        st.success(f"✅ {uploaded_file.name} validated successfully")
        validated_files.append(uploaded_file)

    # Return single file or list based on accept_multiple_files
    if not validated_files:
        return None

    return validated_files if accept_multiple_files else validated_files[0]


def get_file_validation_help(file_type: str) -> str:
    """
    Get help text for file validation errors.

    Args:
        file_type: The file type that failed validation

    Returns:
        Help text explaining common validation issues
    """
    help_texts = {
        "pdf": """
        📋 PDF Upload Tips:
        • Ensure the file is a legitimate PDF (starts with %PDF-)
        • Some PDF creation tools may embed unexpected content
        • Try re-exporting your PDF from the original source
        • Scanned PDFs are usually safer than text-based PDFs
        """,
        "xml": """
        📋 XML/SBML Upload Tips:
        • Ensure the file starts with <?xml or has XML content
        • Check that the file isn't corrupted
        • SBML files should have proper XML structure
        """,
        "spreadsheet": """
        📋 Spreadsheet Upload Tips:
        • Ensure file is saved in proper Excel/CSV format
        • Avoid files with embedded macros or scripts
        • CSV files should use standard delimiters
        """,
        "general": """
        📋 General Upload Tips:
        • Keep file sizes under the specified limit
        • Use clean, descriptive filenames
        • Avoid files from untrusted sources
        • Contact support if legitimate files are being rejected
        """
    }

    return help_texts.get(file_type, help_texts["general"])


def sanitize_filename(filename: str) -> str:
    """
    Sanitize filename to prevent directory traversal and other attacks.

    Args:
        filename: Original filename

    Returns:
        Sanitized filename safe for filesystem operations
    """
    # Remove or replace dangerous characters
    filename = re.sub(r'[<>:"|?*\\\/\0]', '_', filename)

    # Remove leading/trailing whitespace and dots
    filename = filename.strip(' .')

    # Prevent directory traversal
    filename = os.path.basename(filename)

    # Ensure filename isn't too long
    max_length = UPLOAD_SECURITY_CONFIG["max_filename_length"]
    if len(filename) > max_length:
        name, ext = os.path.splitext(filename)
        filename = name[:max_length - len(ext)] + ext

    # Ensure it's not empty
    if not filename or filename in ['.', '..']:
        filename = f"uploaded_file_{hashlib.md5(str(datetime.datetime.now()).encode()).hexdigest()[:8]}"

    return filename


def submit_feedback(user_response):
    """
    Function to submit feedback to the developers.

    Args:
        user_response: dict: The user response
    """
    client = Client()
    client.create_feedback(
        st.session_state.run_id,
        key="feedback",
        score=1 if user_response["score"] == "👍" else 0,
        comment=user_response["text"],
    )
    st.info("Your feedback is on its way to the developers. Thank you!", icon="🚀")


def render_table_plotly(
    uniq_msg_id, content, df_selected, x_axis_label="Time", y_axis_label="Concentration"
):
    """
    Function to render the table and plotly chart in the chat.

    Args:
        uniq_msg_id: str: The unique message id
        msg: dict: The message object
        df_selected: pd.DataFrame: The selected dataframe
    """
    # Display the toggle button to suppress the table
    render_toggle(
        key="toggle_plotly_" + uniq_msg_id,
        toggle_text="Show Plot",
        toggle_state=True,
        save_toggle=True,
    )
    # Display the plotly chart
    render_plotly(
        df_selected,
        key="plotly_" + uniq_msg_id,
        title=content,
        y_axis_label=y_axis_label,
        x_axis_label=x_axis_label,
        save_chart=True,
    )
    # Display the toggle button to suppress the table
    render_toggle(
        key="toggle_table_" + uniq_msg_id,
        toggle_text="Show Table",
        toggle_state=False,
        save_toggle=True,
    )
    # Display the table
    render_table(df_selected, key="dataframe_" + uniq_msg_id, save_table=True)
    st.empty()


def render_toggle(
    key: str, toggle_text: str, toggle_state: bool, save_toggle: bool = False
):
    """
    Function to render the toggle button to show/hide the table.

    Args:
        key: str: The key for the toggle button
        toggle_text: str: The text for the toggle button
        toggle_state: bool: The state of the toggle button
        save_toggle: bool: Flag to save the toggle button to the chat history
    """
    st.toggle(toggle_text, toggle_state, help="""Toggle to show/hide data""", key=key)
    # print (key)
    if save_toggle:
        # Add data to the chat history
        st.session_state.messages.append(
            {
                "type": "toggle",
                "content": toggle_text,
                "toggle_state": toggle_state,
                "key": key,
            }
        )


def render_plotly(
    df: pd.DataFrame,
    key: str,
    title: str,
    y_axis_label: str,
    x_axis_label: str,
    save_chart: bool = False,
):
    """
    Function to visualize the dataframe using Plotly.

    Args:
        df: pd.DataFrame: The input dataframe
        key: str: The key for the plotly chart
        title: str: The title of the plotly chart
        save_chart: bool: Flag to save the chart to the chat history
    """
    # toggle_state = st.session_state[f'toggle_plotly_{tool_name}_{key.split("_")[-1]}']\
    toggle_state = st.session_state[f"toggle_plotly_{key.split('plotly_')[1]}"]
    if toggle_state:
        df_simulation_results = df.melt(
            id_vars="Time", var_name="Species", value_name="Concentration"
        )
        fig = px.line(
            df_simulation_results,
            x="Time",
            y="Concentration",
            color="Species",
            title=title,
            height=500,
            width=600,
        )
        # Set y axis label
        fig.update_yaxes(title_text=f"Quantity ({y_axis_label})")
        # Set x axis label
        fig.update_xaxes(title_text=f"Time ({x_axis_label})")
        # Display the plotly chart
        st.plotly_chart(fig, use_container_width=True, key=key)
    if save_chart:
        # Add data to the chat history
        st.session_state.messages.append(
            {
                "type": "plotly",
                "content": df,
                "key": key,
                "title": title,
                "y_axis_label": y_axis_label,
                "x_axis_label": x_axis_label,
                # "tool_name": tool_name
            }
        )


def render_table(df: pd.DataFrame, key: str, save_table: bool = False):
    """
    Function to render the table in the chat.

    Args:
        df: pd.DataFrame: The input dataframe
        key: str: The key for the table
        save_table: bool: Flag to save the table to the chat history
    """
    # print (st.session_state['toggle_simulate_model_'+key.split("_")[-1]])
    # toggle_state = st.session_state[f'toggle_table_{tool_name}_{key.split("_")[-1]}']
    toggle_state = st.session_state[f"toggle_table_{key.split('dataframe_')[1]}"]
    if toggle_state:
        st.dataframe(df, use_container_width=True, key=key)
    if save_table:
        # Add data to the chat history
        st.session_state.messages.append(
            {
                "type": "dataframe",
                "content": df,
                "key": key,
                # "tool_name": tool_name
            }
        )


def sample_questions():
    """
    Function to get the sample questions.
    """
    questions = [
        'Search for all biomodels on "Crohns Disease"',
        "Briefly describe biomodel 971 and simulate it for 50 days with an interval of 50.",
        "Bring biomodel 27 to a steady state, and then "
        "determine the Mpp concentration at the steady state.",
        "How will the concentration of Mpp change in model 27, "
        "if the initial value of MAPKK were to be changed between 1 and 100 in steps of 10?",
        "Show annotations of all interleukins in model 537",
    ]
    return questions


def sample_questions_t2s():
    """
    Function to get the sample questions for Talk2Scholars.
    """
    questions = [
        "Find articles on 'Bridging Biomedical Foundation Models via Knowledge Graphs'.",
        "Tell me more about the first article in the last search results",
        "Save these articles in my Zotero library under the collection 'Curiosity'",
        "Download the last displayed articles and summarize the pre-trained foundation models used in the articles.",
        "Show all the papers in my Zotero library.",
        "Describe the PDB IDs of the GPCR 3D structures used in all the PDFs, and explain how the embeddings of the GPCR sequences were generated.",
    ]
    return questions


def sample_questions_t2aa4p():
    """
    Function to get the sample questions for Talk2AIAgents4Pharma.
    """
    questions = [
        'Search for all the biomodels on "Crohns Disease"',
        "Briefly describe biomodel 537 and simulate it for 2016 hours with an interval of 100.",
        "List the drugs that target Interleukin-6",
        "What genes are associated with Crohn's disease?",
    ]
    return questions


def sample_questions_t2kg():
    """
    Function to get the sample questions for Talk2KnowledgeGraphs.
    """
    questions = [
        'What genes are associated with Crohn\'s disease?',
        "List the drugs that target Interleukin-6 and show their molecular structures",
        "Extract a subgraph for JAK1 and JAK2 genes and visualize their interactions",
        "Find the pathway connections between TNF-alpha and inflammatory bowel disease",
        "What are the drug targets for treating ulcerative colitis?",
    ]
    return questions


def stream_response(response):
    """
    Function to stream the response from the agent.

    Args:
        response: dict: The response from the agent
    """
    agent_responding = False
    for chunk in response:
        # Stream only the AIMessageChunk
        if not isinstance(chunk[0], AIMessageChunk):
            continue
        # print (chunk[0].content, chunk[1])
        # Exclude the tool calls that are not part of the conversation
        # if "branch:agent:should_continue:tools" not in chunk[1]["langgraph_triggers"]:
        # if chunk[1]["checkpoint_ns"].startswith("supervisor"):
        #     continue
        if chunk[1]["checkpoint_ns"].startswith("supervisor") is False:
            agent_responding = True
            if "branch:to:agent" in chunk[1]["langgraph_triggers"]:
                if chunk[0].content == "":
                    yield "\n"
                yield chunk[0].content
        else:
            # If no agent has responded yet
            # and the message is from the supervisor
            # then display the message
            if agent_responding is False:
                if "branch:to:agent" in chunk[1]["langgraph_triggers"]:
                    if chunk[0].content == "":
                        yield "\n"
                    yield chunk[0].content
        # if "tools" in chunk[1]["langgraph_triggers"]:
        #     agent_responded = True
        #     if chunk[0].content == "":
        #         yield "\n"
        #     yield chunk[0].content
        # if agent_responding:
        #     continue
        # if "branch:to:agent" in chunk[1]["langgraph_triggers"]:
        #     if chunk[0].content == "":
        #         yield "\n"
        #     yield chunk[0].content


def update_state_t2b(st):
    dic = {
        "sbml_file_path": [st.session_state.sbml_file_path],
        "text_embedding_model": get_text_embedding_model(
            st.session_state.text_embedding_model
        ),
    }
    return dic


def update_state_t2kg(st):
    dic = {
        "embedding_model": st.session_state.t2kg_emb_model,
        "uploaded_files": st.session_state.uploaded_files,
        "topk_nodes": st.session_state.topk_nodes,
        "topk_edges": st.session_state.topk_edges,
        "dic_source_graph": [
            {
                "name": st.session_state.config["kg_name"],
                "kg_pyg_path": st.session_state.config["kg_pyg_path"],
                "kg_text_path": st.session_state.config["kg_text_path"],
            }
        ],
    }
    return dic


def get_ai_messages(current_state):
    last_msg_is_human = False
    # If only supervisor answered i.e. no agent was called
    if isinstance(current_state.values["messages"][-2], HumanMessage):
        # msgs_to_consider = current_state.values["messages"]
        last_msg_is_human = True
    # else:
    #     # If agent answered i.e. ignore the supervisor msg
    #     msgs_to_consider = current_state.values["messages"][:-1]
    msgs_to_consider = current_state.values["messages"]
    # Get all the AI msgs in the
    # last response from the state
    assistant_content = []
    # print ('LEN:', len(current_state.values["messages"][:-1]))
    # print (current_state.values["messages"][-2])
    # Variable to check if the last message is from the "supervisor"
    # Supervisor message exists for agents that have sub-agents
    # In such cases, the last message is from the supervisor
    # and that is the message to be displayed to the user.
    # for msg in current_state.values["messages"][:-1][::-1]:
    for msg in msgs_to_consider[::-1]:
        if isinstance(msg, HumanMessage):
            break
        if (
            isinstance(msg, AIMessage)
            and msg.content != ""
            and msg.name == "supervisor"
            and last_msg_is_human is False
        ):
            continue
        # Run the following code if the message is from the agent
        if isinstance(msg, AIMessage) and msg.content != "":
            assistant_content.append(msg.content)
            continue
    # Reverse the order
    assistant_content = assistant_content[::-1]
    # Join the messages
    assistant_content = "\n".join(assistant_content)
    return assistant_content


def get_response(agent, graphs_visuals, app, st, prompt):
    # Create config for the agent
    config = {"configurable": {"thread_id": st.session_state.unique_id}}
    # Update the agent state with the selected LLM model
    current_state = app.get_state(config)
    # app.update_state(
    #     config,
    #     {"sbml_file_path": [st.session_state.sbml_file_path]}
    # )
    app.update_state(
        config, {"llm_model": get_base_chat_model(st.session_state.llm_model)}
    )
    # app.update_state(
    #     config,
    #     {"text_embedding_model": get_text_embedding_model(
    #         st.session_state.text_embedding_model),
    #     "embedding_model": get_text_embedding_model(
    #         st.session_state.text_embedding_model),
    #     "uploaded_files": st.session_state.uploaded_files,
    #     "topk_nodes": st.session_state.topk_nodes,
    #     "topk_edges": st.session_state.topk_edges,
    #     "dic_source_graph": [
    #         {
    #             "name": st.session_state.config["kg_name"],
    #             "kg_pyg_path": st.session_state.config["kg_pyg_path"],
    #             "kg_text_path": st.session_state.config["kg_text_path"],
    #         }
    #     ]}
    # )
    if agent == "T2AA4P":
        app.update_state(config, update_state_t2b(st) | update_state_t2kg(st))
    elif agent == "T2B":
        app.update_state(config, update_state_t2b(st))
    elif agent == "T2KG":
        app.update_state(config, update_state_t2kg(st))

    ERROR_FLAG = False
    with collect_runs() as cb:
        # Add Langsmith tracer
        tracer = LangChainTracer(project_name=st.session_state.project_name)
        # Get response from the agent
        if current_state.values["llm_model"]._llm_type == "chat-nvidia-ai-playground":
            response = app.invoke(
                {"messages": [HumanMessage(content=prompt)]},
                config=config | {"callbacks": [tracer]},
                # stream_mode="messages"
            )
            # Get the current state of the graph
            current_state = app.get_state(config)
            # Get last response's AI messages
            assistant_content = get_ai_messages(current_state)
            # st.markdown(response["messages"][-1].content)
            st.write(assistant_content)
        else:
            response = app.stream(
                {"messages": [HumanMessage(content=prompt)]},
                config=config | {"callbacks": [tracer]},
                stream_mode="messages",
            )
            st.write_stream(stream_response(response))
        # print (cb.traced_runs)
        # Save the run id and use to save the feedback
        st.session_state.run_id = cb.traced_runs[-1].id

    # Get the current state of the graph
    current_state = app.get_state(config)
    # Get last response's AI messages
    assistant_content = get_ai_messages(current_state)
    # # Get all the AI msgs in the
    # # last response from the state
    # assistant_content = []
    # for msg in current_state.values["messages"][::-1]:
    #     if isinstance(msg, HumanMessage):
    #         break
    #     if isinstance(msg, AIMessage) and msg.content != '':
    #         assistant_content.append(msg.content)
    #         continue
    # # Reverse the order
    # assistant_content = assistant_content[::-1]
    # # Join the messages
    # assistant_content = '\n'.join(assistant_content)
    # Add response to chat history
    assistant_msg = ChatMessage(
        # response["messages"][-1].content,
        # current_state.values["messages"][-1].content,
        assistant_content,
        role="assistant",
    )
    st.session_state.messages.append({"type": "message", "content": assistant_msg})
    # # Display the response in the chat
    # st.markdown(response["messages"][-1].content)
    st.empty()
    # Get the current state of the graph
    current_state = app.get_state(config)
    # Get the messages from the current state
    # and reverse the order
    reversed_messages = current_state.values["messages"][::-1]
    # Loop through the reversed messages until a
    # HumanMessage is found i.e. the last message
    # from the user. This is to display the results
    # of the tool calls made by the agent since the
    # last message from the user.
    for msg in reversed_messages:
        # print (msg)
        # Break the loop if the message is a HumanMessage
        # i.e. the last message from the user
        if isinstance(msg, HumanMessage):
            break
        # Skip the message if it is an AIMessage
        # i.e. a message from the agent. An agent
        # may make multiple tool calls before the
        # final response to the user.
        if isinstance(msg, AIMessage):
            # print ('AIMessage', msg)
            continue
        # Work on the message if it is a ToolMessage
        # These may contain additional visuals that
        # need to be displayed to the user.
        # print("ToolMessage", msg)
        # Skip the Tool message if it is an error message
        if msg.status == "error":
            continue
        # Create a unique message id to identify the tool call
        # msg.name is the name of the tool
        # msg.tool_call_id is the unique id of the tool call
        # st.session_state.run_id is the unique id of the run
        uniq_msg_id = (
            msg.name + "_" + msg.tool_call_id + "_" + str(st.session_state.run_id)
        )
        print(uniq_msg_id)
        if msg.name in ["simulate_model", "custom_plotter"]:
            if msg.name == "simulate_model":
                print(
                    "-",
                    len(current_state.values["dic_simulated_data"]),
                    "simulate_model",
                )
                # Convert the simulated data to a single dictionary
                dic_simulated_data = {}
                for data in current_state.values["dic_simulated_data"]:
                    for key in data:
                        if key not in dic_simulated_data:
                            dic_simulated_data[key] = []
                        dic_simulated_data[key] += [data[key]]
                # Create a pandas dataframe from the dictionary
                df_simulated_data = pd.DataFrame.from_dict(dic_simulated_data)
                # Get the simulated data for the current tool call
                df_simulated = pd.DataFrame(
                    df_simulated_data[
                        df_simulated_data["tool_call_id"] == msg.tool_call_id
                    ]["data"].iloc[0]
                )
                df_selected = df_simulated
            elif msg.name == "custom_plotter":
                if msg.artifact:
                    df_selected = pd.DataFrame.from_dict(msg.artifact["dic_data"])
                    # print (df_selected)
                else:
                    continue
            # Display the talbe and plotly chart
            render_table_plotly(
                uniq_msg_id,
                msg.content,
                df_selected,
                x_axis_label=msg.artifact["x_axis_label"],
                y_axis_label=msg.artifact["y_axis_label"],
            )
        elif msg.name == "steady_state":
            if not msg.artifact:
                continue
            # Create a pandas dataframe from the dictionary
            df_selected = pd.DataFrame.from_dict(msg.artifact["dic_data"])
            # Make column 'species_name' the index
            df_selected.set_index("species_name", inplace=True)
            # Display the toggle button to suppress the table
            render_toggle(
                key="toggle_table_" + uniq_msg_id,
                toggle_text="Show Table",
                toggle_state=True,
                save_toggle=True,
            )
            # Display the table
            render_table(df_selected, key="dataframe_" + uniq_msg_id, save_table=True)
        elif msg.name == "search_models":
            if not msg.artifact:
                continue
            # Create a pandas dataframe from the dictionary
            df_selected = pd.DataFrame.from_dict(msg.artifact["dic_data"])
            # Pick selected columns
            df_selected = df_selected[["url", "name", "format", "submissionDate"]]
            # Display the toggle button to suppress the table
            render_toggle(
                key="toggle_table_" + uniq_msg_id,
                toggle_text="Show Table",
                toggle_state=True,
                save_toggle=True,
            )
            # Display the table
            st.dataframe(
                df_selected,
                use_container_width=True,
                key="dataframe_" + uniq_msg_id,
                hide_index=True,
                column_config={
                    "url": st.column_config.LinkColumn(
                        label="ID",
                        help="Click to open the link associated with the Id",
                        validate=r"^http://.*$",  # Ensure the link is valid
                        display_text=r"^https://www.ebi.ac.uk/biomodels/(.*?)$",
                    ),
                    "name": st.column_config.TextColumn("Name"),
                    "format": st.column_config.TextColumn("Format"),
                    "submissionDate": st.column_config.TextColumn("Submission Date"),
                },
            )
            # Add data to the chat history
            st.session_state.messages.append(
                {
                    "type": "dataframe",
                    "content": df_selected,
                    "key": "dataframe_" + uniq_msg_id,
                    "tool_name": msg.name,
                }
            )

        elif msg.name == "parameter_scan":
            # Convert the scanned data to a single dictionary
            dic_scanned_data = {}
            for data in current_state.values["dic_scanned_data"]:
                for key in data:
                    if key not in dic_scanned_data:
                        dic_scanned_data[key] = []
                    dic_scanned_data[key] += [data[key]]
            # Create a pandas dataframe from the dictionary
            df_scanned_data = pd.DataFrame.from_dict(dic_scanned_data)
            # Get the scanned data for the current tool call
            df_scanned_current_tool_call = pd.DataFrame(
                df_scanned_data[df_scanned_data["tool_call_id"] == msg.tool_call_id]
            )
            # df_scanned_current_tool_call.drop_duplicates()
            # print (df_scanned_current_tool_call)
            for count in range(0, len(df_scanned_current_tool_call.index)):
                # Get the scanned data for the current tool call
                df_selected = pd.DataFrame(
                    df_scanned_data[
                        df_scanned_data["tool_call_id"] == msg.tool_call_id
                    ]["data"].iloc[count]
                )
                # Display the toggle button to suppress the table
                render_table_plotly(
                    uniq_msg_id + "_" + str(count),
                    df_scanned_current_tool_call["name"].iloc[count],
                    df_selected,
                    x_axis_label=msg.artifact["x_axis_label"],
                    y_axis_label=msg.artifact["y_axis_label"],
                )
        elif msg.name in ["get_annotation"]:
            if not msg.artifact:
                continue
            # Convert the annotated data to a single dictionary
            # print ('-', len(current_state.values["dic_annotations_data"]))
            dic_annotations_data = {}
            for data in current_state.values["dic_annotations_data"]:
                # print (data)
                for key in data:
                    if key not in dic_annotations_data:
                        dic_annotations_data[key] = []
                    dic_annotations_data[key] += [data[key]]
            df_annotations_data = pd.DataFrame.from_dict(dic_annotations_data)
            # Get the annotated data for the current tool call
            df_selected = pd.DataFrame(
                df_annotations_data[
                    df_annotations_data["tool_call_id"] == msg.tool_call_id
                ]["data"].iloc[0]
            )
            # print (df_selected)
            df_selected["Id"] = df_selected.apply(
                lambda row: row["Link"],
                axis=1,  # Ensure "Id" has the correct links
            )
            df_selected = df_selected.drop(columns=["Link"])
            # Directly use the "Link" column for the "Id" column
            render_toggle(
                key="toggle_table_" + uniq_msg_id,
                toggle_text="Show Table",
                toggle_state=True,
                save_toggle=True,
            )
            st.dataframe(
                df_selected,
                use_container_width=True,
                key="dataframe_" + uniq_msg_id,
                hide_index=True,
                column_config={
                    "Id": st.column_config.LinkColumn(
                        label="Id",
                        help="Click to open the link associated with the Id",
                        validate=r"^http://.*$",  # Ensure the link is valid
                        display_text=r"^http://identifiers\.org/(.*?)$",
                    ),
                    "Species Name": st.column_config.TextColumn("Species Name"),
                    "Description": st.column_config.TextColumn("Description"),
                    "Database": st.column_config.TextColumn("Database"),
                },
            )
            # Add data to the chat history
            st.session_state.messages.append(
                {
                    "type": "dataframe",
                    "content": df_selected,
                    "key": "dataframe_" + uniq_msg_id,
                    "tool_name": msg.name,
                }
            )
        elif msg.name in ["subgraph_extraction"]:
            print(
                "-",
                len(current_state.values["dic_extracted_graph"]),
                "subgraph_extraction",
            )
            # Add the graph into the visuals list
            latest_graph = current_state.values["dic_extracted_graph"][-1]
            if current_state.values["dic_extracted_graph"]:
                graphs_visuals.append(
                    {
                        "content": latest_graph["graph_dict"],
                        "key": "subgraph_" + uniq_msg_id,
                    }
                )
        elif msg.name in ["display_dataframe"]:
            # This is a tool of T2S agent's sub-agent S2
            dic_papers = msg.artifact
            if not dic_papers:
                continue
            df_papers = pd.DataFrame.from_dict(dic_papers, orient="index")
            # Add index as a column "key"
            df_papers["Key"] = df_papers.index
            # Drop index
            df_papers.reset_index(drop=True, inplace=True)
            # Drop colum abstract
            # Define the columns to drop
            columns_to_drop = [
                "Abstract",
                "Key",
                "paper_ids",
                "arxiv_id",
                "pm_id",
                "pmc_id",
                "doi",
                "semantic_scholar_paper_id",
                "source",
                "filename",
                "pdf_url",
                "attachment_key",
            ]

            # Check if columns exist before dropping
            existing_columns = [
                col for col in columns_to_drop if col in df_papers.columns
            ]

            if existing_columns:
                df_papers.drop(columns=existing_columns, inplace=True)

            if "Year" in df_papers.columns:
                df_papers["Year"] = df_papers["Year"].apply(
                    lambda x: (
                        str(int(x)) if pd.notna(x) and str(x).isdigit() else None
                    )
                )

            if "Date" in df_papers.columns:
                df_papers["Date"] = df_papers["Date"].apply(
                    lambda x: (
                        pd.to_datetime(x, errors="coerce").strftime("%Y-%m-%d")
                        if pd.notna(pd.to_datetime(x, errors="coerce"))
                        else None
                    )
                )

            st.dataframe(
                df_papers,
                hide_index=True,
                column_config={
                    "URL": st.column_config.LinkColumn(
                        display_text="Open",
                    ),
                },
            )
            # Add data to the chat history
            st.session_state.messages.append(
                {
                    "type": "dataframe",
                    "content": df_papers,
                    "key": "dataframe_" + uniq_msg_id,
                    "tool_name": msg.name,
                }
            )
            st.empty()


def render_graph(graph_dict: dict, key: str, save_graph: bool = False):
    """
    Function to render the graph in the chat.

    Args:
        graph_dict: The graph dictionary
        key: The key for the graph
        save_graph: Whether to save the graph in the chat history
    """

    def extract_inner_html(html):
        match = re.search(r"<body[^>]*>(.*?)</body>", html, re.DOTALL)
        return match.group(1) if match else html

    figures_inner_html = ""

    for name, subgraph_nodes, subgraph_edges in zip(
        graph_dict["name"], graph_dict["nodes"], graph_dict["edges"], strict=False
    ):
        # Create a directed graph
        graph = nx.DiGraph()

        # Add nodes with attributes
        for node, attrs in subgraph_nodes:
            graph.add_node(node, **attrs)

        # Add edges with attributes
        for source, target, attrs in subgraph_edges:
            graph.add_edge(source, target, **attrs)

        # print("Graph nodes:", graph.nodes(data=True))
        # print("Graph edges:", graph.edges(data=True))

        # Render the graph
        fig = gravis.d3(
            graph,
            node_size_factor=3.0,
            show_edge_label=True,
            edge_label_data_source="label",
            edge_curvature=0.25,
            zoom_factor=1.0,
            many_body_force_strength=-500,
            many_body_force_theta=0.3,
            node_hover_neighborhood=True,
            # layout_algorithm_active=True,
        )
        # components.html(fig.to_html(), height=475)
        inner_html = extract_inner_html(fig.to_html())
        wrapped_html = f"""
        <div class="graph-content">
            {inner_html}
        </div>
        """

        figures_inner_html += f"""
        <div class="graph-box">
            <h3 class="graph-title">{name}</h3>
            {wrapped_html}
        </div>
        """

    if save_graph:
        # Add data to the chat history
        st.session_state.messages.append(
            {
                "type": "graph",
                "content": graph_dict,
                "key": key,
            }
        )

    full_html = f"""
    <!DOCTYPE html>
    <html>
    <head>
    <style>
        html, body {{
            margin: 0;
            padding: 0;
            overflow-y: hidden;
            height: 100%;
        }}
        .scroll-container {{
            display: flex;
            overflow-x: auto;
            overflow-y: hidden;
            gap: 1rem;
            padding: 1rem;
            background: #f5f5f5;
            height: 100%;
            box-sizing: border-box;
        }}
        .graph-box {{
            flex: 0 0 auto;
            width: 500px;
            height: 515px;
            border: 1px solid #ccc;
            border-radius: 8px;
            background: white;
            padding: 0.5rem;
            box-sizing: border-box;
            position: relative;
            display: flex;
            flex-direction: column;
            align-items: center;
        }}
        .graph-title {{
            margin: 0 0 16px 0;  /* Increased bottom margin */
            font-family: Arial, sans-serif;
            font-weight: 600;
            font-size: 1.1rem;
            text-align: center;
        }}
        .graph-content {{
            width: 100%;
            flex-grow: 1;
        }}
        .graph-box svg, .graph-box canvas {{
            max-width: 100% !important;
            max-height: 100% !important;
            height: 100% !important;
            width: 100% !important;
        }}
    </style>
    </head>
    <body>
    <div class="scroll-container">
        {figures_inner_html}
    </div>
    </body>
    </html>
    """
    components.html(full_html, height=550, scrolling=False)


# def render_graph(graph_dict: dict, key: str, save_graph: bool = False):
#     """
#     Function to render the graph in the chat.

#     Args:
#         graph_dict: The graph dictionary
#         key: The key for the graph
#         save_graph: Whether to save the graph in the chat history
#     """
#     # Create a directed graph
#     graph = nx.DiGraph()

#     # Add nodes with attributes
#     for node, attrs in graph_dict["nodes"]:
#         graph.add_node(node, **attrs)

#     # Add edges with attributes
#     for source, target, attrs in graph_dict["edges"]:
#         graph.add_edge(source, target, **attrs)

#     # print("Graph nodes:", graph.nodes(data=True))
#     # print("Graph edges:", graph.edges(data=True))

#     # Render the graph
#     fig = gravis.d3(
#         graph,
#         node_size_factor=3.0,
#         show_edge_label=True,
#         edge_label_data_source="label",
#         edge_curvature=0.25,
#         zoom_factor=1.0,
#         many_body_force_strength=-500,
#         many_body_force_theta=0.3,
#         node_hover_neighborhood=True,
#         # layout_algorithm_active=True,
#     )
#     components.html(fig.to_html(), height=475)

#     if save_graph:
#         # Add data to the chat history
#         st.session_state.messages.append(
#             {
#                 "type": "graph",
#                 "content": graph_dict,
#                 "key": key,
#             }
#         )


def get_text_embedding_model(model_name) -> Embeddings:
    """
    Function to get the text embedding model.

    Args:
        model_name: str: The name of the model

    Returns:
        Embeddings: The text embedding model
    """
    dic_text_embedding_models = {
        "NVIDIA/llama-3.2-nv-embedqa-1b-v2": "nvidia/llama-3.2-nv-embedqa-1b-v2",
        "OpenAI/text-embedding-ada-002": "text-embedding-ada-002",
    }
    if model_name.startswith("NVIDIA"):
        return NVIDIAEmbeddings(model=dic_text_embedding_models[model_name])
    return OpenAIEmbeddings(model=dic_text_embedding_models[model_name])


def get_base_chat_model(model_name) -> BaseChatModel:
    """
    Function to get the base chat model.

    Args:
        model_name: str: The name of the model

    Returns:
        BaseChatModel: The base chat model
    """
    dic_llm_models = {
        "NVIDIA/llama-3.3-70b-instruct": "meta/llama-3.3-70b-instruct",
        "NVIDIA/llama-3.1-405b-instruct": "meta/llama-3.1-405b-instruct",
        "NVIDIA/llama-3.1-70b-instruct": "meta/llama-3.1-70b-instruct",
        "OpenAI/gpt-4o-mini": "gpt-4o-mini",
    }
    if model_name.startswith("Llama"):
        return ChatOllama(model=dic_llm_models[model_name], temperature=0)
    elif model_name.startswith("NVIDIA"):
        return ChatNVIDIA(model=dic_llm_models[model_name], temperature=0)
    return ChatOpenAI(model=dic_llm_models[model_name], temperature=0)


@st.dialog("Warning ⚠️")
def update_llm_model():
    """
    Function to update the LLM model.
    """
    llm_model = st.session_state.llm_model
    st.warning(
        f"Clicking 'Continue' will reset all agents, \
            set the selected LLM to {llm_model}. \
            This action will reset the entire app, \
            and agents will lose access to the \
            conversation history. Are you sure \
            you want to proceed?"
    )
    if st.button("Continue"):
        # st.session_state.vote = {"item": item, "reason": reason}
        # st.rerun()
        # Delete all the items in Session state
        for key in st.session_state.keys():
            if key in ["messages", "app"]:
                del st.session_state[key]
        st.rerun()


def update_text_embedding_model(app):
    """
    Function to update the text embedding model.

    Args:
        app: The LangGraph app
    """
    config = {"configurable": {"thread_id": st.session_state.unique_id}}
    app.update_state(
        config,
        {
            "text_embedding_model": get_text_embedding_model(
                st.session_state.text_embedding_model
            )
        },
    )


@st.dialog("Get started with Talk2Biomodels 🚀")
def help_button():
    """
    Function to display the help dialog.
    """
    st.markdown(
        """I am an AI agent designed to assist you with biological
modeling and simulations. I can assist with tasks such as:
1. Search specific models in the BioModels database.

```
Search models on Crohns disease
```

2. Extract information about models, including species, parameters, units,
name and descriptions.

```
Briefly describe model 537 and
its parameters related to drug dosage
```

3. Simulate models:
    - Run simulations of models to see how they behave over time.
    - Set the duration and the interval.
    - Specify which species/parameters you want to include and their starting concentrations/values.
    - Include recurring events.

```
Simulate the model 537 for 2016 hours and
intervals 300 with an initial value
of `DoseQ2W` set to 300 and `Dose` set to 0.
```

4. Answer questions about simulation results.

```
What is the concentration of species IL6 in serum
at the end of simulation?
```

5. Create custom plots to visualize the simulation results.

```
Plot the concentration of all
the interleukins over time.
```

6. Bring a model to a steady state and determine the concentration of a species at the steady state.

```
Bring BioModel 27 to a steady state,
and then determine the Mpp concentration
at the steady state.
```

7. Perform parameter scans to determine the effect of changing parameters on the model behavior.

```
How does the value of Pyruvate change in
model 64 if the concentration of Extracellular Glucose
is changed from 10 to 100 with a step size of 10?
The simulation should run for 5 time units with an
interval of 10.
```

8. Check out the [Use Cases](https://virtualpatientengine.github.io/AIAgents4Pharma/talk2biomodels/cases/Case_1/)
for more examples, and the [FAQs](https://virtualpatientengine.github.io/AIAgents4Pharma/talk2biomodels/faq/)
for common questions.

9. Provide feedback to the developers by clicking on the feedback button.

"""
    )


def apply_css():
    """
    Function to apply custom CSS for streamlit app.
    """
    # Styling using CSS
    st.markdown(
        """<style>
        .stFileUploaderFile { display: none;}
        #stFileUploaderPagination { display: none;}
        .st-emotion-cache-wbtvu4 { display: none;}
        </style>
        """,
        unsafe_allow_html=True,
    )


def get_file_type_icon(file_type: str) -> str:
    """
    Function to get the icon for the file type.

    Args:
        file_type (str): The file type.

    Returns:
        str: The icon for the file type.
    """
    return {"article": "📜", "drug_data": "💊", "multimodal": "📦"}.get(file_type)


@st.fragment
def get_t2b_uploaded_files(app):
    """
    Upload files for T2B agent with security validation.
    """
    # Upload the XML/SBML file with security validation
    uploaded_sbml_file = secure_file_upload(
        "Upload an XML/SBML file",
        allowed_types=["xml"],
        help_text="Upload a QSP as an XML/SBML file",
        max_size_mb=25,  # Reasonable size for SBML files
        accept_multiple_files=False,
        key="secure_sbml_upload"
    )

    # Upload the article with security validation
    article = secure_file_upload(
        "Upload an article",
        allowed_types=["pdf"],
        help_text="Upload a PDF article to ask questions.",
        max_size_mb=50,  # PDFs can be larger
        accept_multiple_files=False,
        key=f"secure_article_{st.session_state.t2b_article_key}"
    )

    # Update the agent state with the uploaded article
    if article:
        # Sanitize filename for security
        safe_filename = sanitize_filename(article.name)

        with tempfile.NamedTemporaryFile(delete=False, suffix=f"_{safe_filename}") as f:
            f.write(article.read())
        # Create config for the agent
        config = {"configurable": {"thread_id": st.session_state.unique_id}}
        # Update the agent state with the selected LLM model
        app.update_state(config, {"pdf_file_name": f.name})

        if article.name not in [
            uf["file_name"] for uf in st.session_state.t2b_uploaded_files
        ]:
            st.session_state.t2b_uploaded_files.append(
                {
                    "file_name": safe_filename,  # Use sanitized filename
                    "file_path": f.name,
                    "file_type": "article",
                    "uploaded_by": st.session_state.current_user,
                    "uploaded_timestamp": datetime.datetime.now().strftime(
                        "%Y-%m-%d %H:%M:%S"
                    ),
                }
            )
            article = None

        # Display the uploaded article
        for uploaded_file in st.session_state.t2b_uploaded_files:
            col1, col2 = st.columns([4, 1])
            with col1:
                st.write(
                    get_file_type_icon(uploaded_file["file_type"])
                    + uploaded_file["file_name"]
                )
            with col2:
                if st.button("🗑️", key=uploaded_file["file_path"]):
                    with st.spinner("Removing uploaded file ..."):
                        st.session_state.t2b_uploaded_files.remove(uploaded_file)
                        st.cache_data.clear()
                        st.session_state.t2b_article_key += 1
                        st.rerun(scope="fragment")

    # Return the uploaded file
    return uploaded_sbml_file


@st.fragment
def initialize_selections() -> None:
    """
    Initialize the selections.

    Args:
        cfg: The configuration object.
    """
    # with open(st.session_state.config["kg_pyg_path"], "rb") as f:
    # pyg_graph = pickle.load(f)
    # graph_nodes = pd.read_parquet(st.session_state.config["kg_nodes_path"])
    node_types = st.session_state.config["kg_node_types"]

    # Populate the selections based on the node type from the graph
    selections = {}
    for i in node_types:
        selections[i] = []

    return selections


@st.fragment
def get_uploaded_files(cfg: hydra.core.config_store.ConfigStore) -> None:
    """
    Upload files to a directory set in cfg.upload_data_dir, and display them in the UI.
    Now with comprehensive security validation.

    Args:
        cfg: The configuration object.
    """
    data_package_files = secure_file_upload(
        "💊 Upload pre-clinical drug data",
        allowed_types=["text", "spreadsheet", "pdf"],  # Allow common data formats
        help_text="Free-form text. Must contain atleast drug targets and kinetic parameters",
        max_size_mb=25,
        accept_multiple_files=True,
        key=f"secure_uploader_{st.session_state.data_package_key}",
    )

    multimodal_files = secure_file_upload(
        "📦 Upload multimodal endotype/phenotype data package",
        allowed_types=["spreadsheet"],  # Spreadsheets for structured data
        help_text="A spread sheet containing multimodal endotype/phenotype data package (e.g., genes, drugs, etc.)",
        max_size_mb=50,  # Larger for data packages
        accept_multiple_files=True,
        key=f"secure_uploader_multimodal_{st.session_state.multimodal_key}",
    )

    # Merge the uploaded files (handle None values)
    uploaded_files = []
    if data_package_files:
        uploaded_files = data_package_files if isinstance(data_package_files, list) else [data_package_files]
    if multimodal_files:
        additional_files = multimodal_files if isinstance(multimodal_files, list) else [multimodal_files]
        uploaded_files.extend(additional_files)

    if uploaded_files:
        with st.spinner("Storing uploaded file(s) ..."):
            for uploaded_file in uploaded_files:
                # Sanitize filename for security
                safe_filename = sanitize_filename(uploaded_file.name)

                if safe_filename not in [
                    uf["file_name"] for uf in st.session_state.uploaded_files
                ]:
                    current_timestamp = datetime.datetime.now().strftime(
                        "%Y-%m-%d %H:%M:%S"
                    )

                    # Determine file type based on which uploader it came from
                    file_type = "drug_data"  # Default
                    if data_package_files and uploaded_file in (data_package_files if isinstance(data_package_files, list) else [data_package_files]):
                        file_type = "drug_data"
                    elif multimodal_files and uploaded_file in (multimodal_files if isinstance(multimodal_files, list) else [multimodal_files]):
                        file_type = "multimodal"

                    safe_file_path = os.path.join(cfg.upload_data_dir, safe_filename)

                    st.session_state.uploaded_files.append(
                        {
                            "file_name": safe_filename,  # Use sanitized filename
                            "file_path": safe_file_path,
                            "file_type": file_type,
                            "uploaded_by": st.session_state.current_user,
                            "uploaded_timestamp": current_timestamp,
                        }
                    )

                    # Write file securely
                    with open(safe_file_path, "wb") as f:
                        f.write(uploaded_file.getbuffer())

    # Display uploaded files and provide a remove button
    for uploaded_file in st.session_state.uploaded_files:
        col1, col2 = st.columns([4, 1])
        with col1:
            st.write(
                get_file_type_icon(uploaded_file["file_type"])
                + uploaded_file["file_name"]
            )
        with col2:
            if st.button("🗑️", key=uploaded_file["file_name"]):
                with st.spinner("Removing uploaded file ..."):
                    if os.path.isfile(
                        f"{cfg.upload_data_dir}/{uploaded_file['file_name']}"
                    ):
                        os.remove(f"{cfg.upload_data_dir}/{uploaded_file['file_name']}")
                    st.session_state.uploaded_files.remove(uploaded_file)
                    st.cache_data.clear()
                    st.session_state.data_package_key += 1
                    st.session_state.multimodal_key += 1
                    st.rerun(scope="fragment")


def setup_milvus(cfg: dict):
    """
    Function to connect to the Milvus database.

    Args:
        cfg: The configuration dictionary containing Milvus connection details.
    """
    # Check if the connection already exists
    if not connections.has_connection(cfg.milvus_db.alias):
        # Create a new connection to Milvus
        # Connect to Milvus
        connections.connect(
            alias=cfg.milvus_db.alias,
            host=cfg.milvus_db.host,
            port=cfg.milvus_db.port,
            user=cfg.milvus_db.user,
            password=cfg.milvus_db.password,
        )
        print("Connected to Milvus database.")
    else:
        print("Already connected to Milvus database.")

    # Use a predefined Milvus database
    db.using_database(cfg.milvus_db.database_name)

    return connections.get_connection_addr(cfg.milvus_db.alias)


def get_cache_edge_index(cfg: dict):
    """
    Function to get the edge index of the knowledge graph in the Milvus collection.
    Due to massive records that we should query to get edge index from the Milvus database,
    we pre-loaded this information when the app is started and stored it in a state.

    Args:
        cfg: The configuration dictionary containing the path to the edge index file.

    Returns:
        The edge index.
    """
    # Load collection
    coll = Collection(f"{cfg.milvus_db.database_name}_edges")
    coll.load()

    batch_size = cfg.milvus_db.query_batch_size
    head_list = []
    tail_list = []
    for start in range(0, coll.num_entities, batch_size):
        end = min(start + batch_size, coll.num_entities)
        print(f"Processing triplet_index range: {start} to {end}")
        batch = coll.query(
            expr=f"triplet_index >= {start} and triplet_index < {end}",
            output_fields=["head_index", "tail_index"],
        )
        head_list.extend([r["head_index"] for r in batch])
        tail_list.extend([r["tail_index"] for r in batch])
    edge_index = [head_list, tail_list]

    # Save the edge index to a file
    with open(cfg.milvus_db.cache_edge_index_path, "wb") as f:
        pickle.dump(edge_index, f)
=======
#!/usr/bin/env python3

"""
Utils for Streamlit.
"""

import datetime
import os
import re
import tempfile

import gravis
import hydra
import networkx as nx
import pandas as pd
import plotly.express as px
import streamlit as st
import streamlit.components.v1 as components
from azure.identity import DefaultAzureCredential, get_bearer_token_provider
from langchain.callbacks.tracers import LangChainTracer
from langchain_core.embeddings import Embeddings
from langchain_core.language_models import BaseChatModel
from langchain_core.messages import AIMessage, AIMessageChunk, ChatMessage, HumanMessage
from langchain_core.tracers.context import collect_runs
from langchain_nvidia_ai_endpoints import ChatNVIDIA, NVIDIAEmbeddings
from langchain_ollama import ChatOllama, OllamaEmbeddings
from langchain_openai import AzureChatOpenAI, ChatOpenAI
from langchain_openai.embeddings import OpenAIEmbeddings
from langsmith import Client


def resolve_logo(cfg) -> str | None:
    """
    Resolve a logo path from config with safe fallbacks.

    Args:
        cfg: Hydra configuration object with app.frontend.logo_paths

    Returns:
        str | None: Path to logo image if found, else None
    """
    try:
        container_path = cfg.app.frontend.logo_paths.container
        local_path = cfg.app.frontend.logo_paths.local
        relative_cfg = cfg.app.frontend.logo_paths.relative
    except Exception:
        # Minimal fallback if config paths are missing
        container_path = "/app/docs/assets/VPE.png"
        local_path = "docs/assets/VPE.png"
        relative_cfg = "../../docs/assets/VPE.png"

    if os.path.exists(container_path):
        return container_path
    if os.path.exists(local_path):
        return local_path
    script_dir = os.path.dirname(os.path.abspath(__file__))
    # __file__ is utils dir; adjust to app dir for relative
    # Go up one to frontend
    script_dir = os.path.dirname(script_dir)
    relative_path = os.path.join(script_dir, relative_cfg)
    if os.path.exists(relative_path):
        return relative_path
    return None


def get_azure_token_provider():
    """
    Get Azure AD token provider for Azure OpenAI authentication.

    Returns:
        token provider for Azure AD authentication
    """
    try:
        return get_bearer_token_provider(
            DefaultAzureCredential(), "https://cognitiveservices.azure.com/.default"
        )
    except Exception as e:
        st.error(f"Failed to create Azure token provider: {e}")
        return None


def submit_feedback(user_response):
    """
    Function to submit feedback to the developers.

    Args:
        user_response: dict: The user response
    """
    client = Client()
    client.create_feedback(
        st.session_state.run_id,
        key="feedback",
        score=1 if user_response["score"] == "👍" else 0,
        comment=user_response["text"],
    )
    st.info("Your feedback is on its way to the developers. Thank you!", icon="🚀")


def render_table_plotly(
    uniq_msg_id, content, df_selected, x_axis_label="Time", y_axis_label="Concentration"
):
    """
    Function to render the table and plotly chart in the chat.

    Args:
        uniq_msg_id: str: The unique message id
        msg: dict: The message object
        df_selected: pd.DataFrame: The selected dataframe
    """
    # Display the toggle button to suppress the table
    render_toggle(
        key="toggle_plotly_" + uniq_msg_id,
        toggle_text="Show Plot",
        toggle_state=True,
        save_toggle=True,
    )
    # Display the plotly chart
    render_plotly(
        df_selected,
        key="plotly_" + uniq_msg_id,
        title=content,
        y_axis_label=y_axis_label,
        x_axis_label=x_axis_label,
        save_chart=True,
    )
    # Display the toggle button to suppress the table
    render_toggle(
        key="toggle_table_" + uniq_msg_id,
        toggle_text="Show Table",
        toggle_state=False,
        save_toggle=True,
    )
    # Display the table
    render_table(df_selected, key="dataframe_" + uniq_msg_id, save_table=True)
    st.empty()


def render_toggle(
    key: str, toggle_text: str, toggle_state: bool, save_toggle: bool = False
):
    """
    Function to render the toggle button to show/hide the table.

    Args:
        key: str: The key for the toggle button
        toggle_text: str: The text for the toggle button
        toggle_state: bool: The state of the toggle button
        save_toggle: bool: Flag to save the toggle button to the chat history
    """
    st.toggle(toggle_text, toggle_state, help="""Toggle to show/hide data""", key=key)
    # print (key)
    if save_toggle:
        # Add data to the chat history
        st.session_state.messages.append(
            {
                "type": "toggle",
                "content": toggle_text,
                "toggle_state": toggle_state,
                "key": key,
            }
        )


def render_plotly(
    df: pd.DataFrame,
    key: str,
    title: str,
    y_axis_label: str,
    x_axis_label: str,
    save_chart: bool = False,
):
    """
    Function to visualize the dataframe using Plotly.

    Args:
        df: pd.DataFrame: The input dataframe
        key: str: The key for the plotly chart
        title: str: The title of the plotly chart
        save_chart: bool: Flag to save the chart to the chat history
    """
    # toggle_state = st.session_state[f'toggle_plotly_{tool_name}_{key.split("_")[-1]}']\
    toggle_state = st.session_state[f'toggle_plotly_{key.split("plotly_")[1]}']
    if toggle_state:
        df_simulation_results = df.melt(
            id_vars="Time", var_name="Species", value_name="Concentration"
        )
        fig = px.line(
            df_simulation_results,
            x="Time",
            y="Concentration",
            color="Species",
            title=title,
            height=500,
            width=600,
        )
        # Set y axis label
        fig.update_yaxes(title_text=f"Quantity ({y_axis_label})")
        # Set x axis label
        fig.update_xaxes(title_text=f"Time ({x_axis_label})")
        # Display the plotly chart
        st.plotly_chart(fig, use_container_width=True, key=key)
    if save_chart:
        # Add data to the chat history
        st.session_state.messages.append(
            {
                "type": "plotly",
                "content": df,
                "key": key,
                "title": title,
                "y_axis_label": y_axis_label,
                "x_axis_label": x_axis_label,
                # "tool_name": tool_name
            }
        )


def render_table(df: pd.DataFrame, key: str, save_table: bool = False):
    """
    Function to render the table in the chat.

    Args:
        df: pd.DataFrame: The input dataframe
        key: str: The key for the table
        save_table: bool: Flag to save the table to the chat history
    """
    # print (st.session_state['toggle_simulate_model_'+key.split("_")[-1]])
    # toggle_state = st.session_state[f'toggle_table_{tool_name}_{key.split("_")[-1]}']
    toggle_state = st.session_state[f'toggle_table_{key.split("dataframe_")[1]}']
    if toggle_state:
        st.dataframe(df, use_container_width=True, key=key)
    if save_table:
        # Add data to the chat history
        st.session_state.messages.append(
            {
                "type": "dataframe",
                "content": df,
                "key": key,
                # "tool_name": tool_name
            }
        )


def sample_questions():
    """
    Function to get the sample questions.
    """
    questions = [
        'Search for all biomodels on "Crohns Disease"',
        "Briefly describe biomodel 971 and simulate it for 50 days with an interval of 50.",
        "Bring biomodel 27 to a steady state, and then "
        "determine the Mpp concentration at the steady state.",
        "How will the concentration of Mpp change in model 27, "
        "if the initial value of MAPKK were to be changed between 1 and 100 in steps of 10?",
        "Show annotations of all interleukins in model 537",
    ]
    return questions


def sample_questions_t2s():
    """
    Function to get the sample questions for Talk2Scholars.
    """
    questions = [
        "Find articles on 'Bridging Biomedical Foundation Models via Knowledge Graphs'.",
        "Tell me more about the first article in the last search results",
        "Save these articles in my Zotero library under the collection 'Curiosity'",
        "Download the last displayed articles and summarize the pre-trained foundation models used in the articles.",
        "Show all the papers in my Zotero library.",
        "Describe the PDB IDs of the GPCR 3D structures used in all the PDFs, and explain how the embeddings of the GPCR sequences were generated.",
    ]
    return questions


def sample_questions_t2aa4p():
    """
    Function to get the sample questions for Talk2AIAgents4Pharma.
    """
    questions = [
        'Search for all the biomodels on "Crohns Disease"',
        "Briefly describe biomodel 537 and simulate it for 2016 hours with an interval of 100.",
        "List the drugs that target Interleukin-6",
        "What genes are associated with Crohn's disease?",
    ]
    return questions


def sample_questions_t2kg():
    """
    Function to get the sample questions for Talk2KnowledgeGraphs.
    """
    questions = [
        "What genes are associated with Crohn's disease?",
        "List the drugs that target Interleukin-6 and show their molecular structures",
        "Extract a subgraph for JAK1 and JAK2 genes and visualize their interactions",
        "Find the pathway connections between TNF-alpha and inflammatory bowel disease",
        "What are the drug targets for treating ulcerative colitis?",
    ]
    return questions


def stream_response(response):
    """
    Function to stream the response from the agent.

    Args:
        response: dict: The response from the agent
    """
    agent_responding = False
    for chunk in response:
        # Stream only the AIMessageChunk
        if not isinstance(chunk[0], AIMessageChunk):
            continue
        # print (chunk[0].content, chunk[1])
        # Exclude the tool calls that are not part of the conversation
        # if "branch:agent:should_continue:tools" not in chunk[1]["langgraph_triggers"]:
        # if chunk[1]["checkpoint_ns"].startswith("supervisor"):
        #     continue
        if chunk[1]["checkpoint_ns"].startswith("supervisor") is False:
            agent_responding = True
            if "branch:to:agent" in chunk[1]["langgraph_triggers"]:
                if chunk[0].content == "":
                    yield "\n"
                yield chunk[0].content
        else:
            # If no agent has responded yet
            # and the message is from the supervisor
            # then display the message
            if agent_responding is False:
                if "branch:to:agent" in chunk[1]["langgraph_triggers"]:
                    if chunk[0].content == "":
                        yield "\n"
                    yield chunk[0].content
        # if "tools" in chunk[1]["langgraph_triggers"]:
        #     agent_responded = True
        #     if chunk[0].content == "":
        #         yield "\n"
        #     yield chunk[0].content
        # if agent_responding:
        #     continue
        # if "branch:to:agent" in chunk[1]["langgraph_triggers"]:
        #     if chunk[0].content == "":
        #         yield "\n"
        #     yield chunk[0].content


def update_state_t2b(st):
    dic = {
        "sbml_file_path": [st.session_state.sbml_file_path],
        "text_embedding_model": get_text_embedding_model(
            st.session_state.text_embedding_model, st.session_state.config
        ),
    }
    # If a PDF has been uploaded in this session, include it every turn
    pdf_path = st.session_state.get("pdf_file_path")
    if pdf_path:
        dic["pdf_file_name"] = pdf_path
    return dic


def update_state_t2kg(st):
    # Get the config from session state
    cfg = st.session_state.config

    # For T2AA4P, database config is stored separately in t2kg_config
    # For T2KG, it's in the main config
    if hasattr(st.session_state, "t2kg_config"):
        # T2AA4P case - use the separate T2KG config for database info
        db_config = st.session_state.t2kg_config
        database_name = db_config.utils.database.milvus.milvus_db.database_name
    else:
        # T2KG case - use main config
        database_name = cfg.utils.database.milvus.milvus_db.database_name

    dic = {
        "embedding_model": st.session_state.t2kg_emb_model,
        "uploaded_files": st.session_state.uploaded_files,
        "topk_nodes": st.session_state.topk_nodes,
        "topk_edges": st.session_state.topk_edges,
        "dic_source_graph": [
            {
                "name": database_name,
            }
        ],
        "selections": st.session_state.selections,
    }
    return dic


def get_ai_messages(current_state):
    last_msg_is_human = False
    # If only supervisor answered i.e. no agent was called
    if isinstance(current_state.values["messages"][-2], HumanMessage):
        # msgs_to_consider = current_state.values["messages"]
        last_msg_is_human = True
    # else:
    #     # If agent answered i.e. ignore the supervisor msg
    #     msgs_to_consider = current_state.values["messages"][:-1]
    msgs_to_consider = current_state.values["messages"]
    # Get all the AI msgs in the
    # last response from the state
    assistant_content = []
    # print ('LEN:', len(current_state.values["messages"][:-1]))
    # print (current_state.values["messages"][-2])
    # Variable to check if the last message is from the "supervisor"
    # Supervisor message exists for agents that have sub-agents
    # In such cases, the last message is from the supervisor
    # and that is the message to be displayed to the user.
    # for msg in current_state.values["messages"][:-1][::-1]:
    for msg in msgs_to_consider[::-1]:
        if isinstance(msg, HumanMessage):
            break
        if (
            isinstance(msg, AIMessage)
            and msg.content != ""
            and msg.name == "supervisor"
            and last_msg_is_human is False
        ):
            continue
        # Run the following code if the message is from the agent
        if isinstance(msg, AIMessage) and msg.content != "":
            assistant_content.append(msg.content)
            continue
    # Reverse the order
    assistant_content = assistant_content[::-1]
    # Join the messages
    assistant_content = "\n".join(assistant_content)
    return assistant_content


def get_response(agent, graphs_visuals, app, st, prompt):
    # Create config for the agent
    config = {"configurable": {"thread_id": st.session_state.unique_id}}
    # Update the agent state with the selected LLM model
    current_state = app.get_state(config)
    # app.update_state(
    #     config,
    #     {"sbml_file_path": [st.session_state.sbml_file_path]}
    # )
    app.update_state(
        config,
        {
            "llm_model": get_base_chat_model(
                st.session_state.llm_model, st.session_state.config
            )
        },
    )
    # app.update_state(
    #     config,
    #     {"text_embedding_model": get_text_embedding_model(
    #         st.session_state.text_embedding_model),
    #     "embedding_model": get_text_embedding_model(
    #         st.session_state.text_embedding_model),
    #     "uploaded_files": st.session_state.uploaded_files,
    #     "topk_nodes": st.session_state.topk_nodes,
    #     "topk_edges": st.session_state.topk_edges,
    #     "dic_source_graph": [
    #         {
    #             "name": st.session_state.config["kg_name"],
    #             "kg_pyg_path": st.session_state.config["kg_pyg_path"],
    #             "kg_text_path": st.session_state.config["kg_text_path"],
    #         }
    #     ]}
    # )
    if agent == "T2AA4P":
        app.update_state(config, update_state_t2b(st) | update_state_t2kg(st))
    elif agent == "T2B":
        app.update_state(config, update_state_t2b(st))
    elif agent == "T2KG":
        app.update_state(config, update_state_t2kg(st))

    with collect_runs() as cb:
        # Add Langsmith tracer
        tracer = LangChainTracer(project_name=st.session_state.project_name)
        # Get response from the agent
        if current_state.values["llm_model"]._llm_type == "chat-nvidia-ai-playground":
            response = app.invoke(
                {"messages": [HumanMessage(content=prompt)]},
                config=config | {"callbacks": [tracer]},
                # stream_mode="messages"
            )
            # Get the current state of the graph
            current_state = app.get_state(config)
            # Get last response's AI messages
            assistant_content = get_ai_messages(current_state)
            # st.markdown(response["messages"][-1].content)
            st.write(assistant_content)
        else:
            response = app.stream(
                {"messages": [HumanMessage(content=prompt)]},
                config=config | {"callbacks": [tracer]},
                stream_mode="messages",
            )
            st.write_stream(stream_response(response))
        # print (cb.traced_runs)
        # Save the run id and use to save the feedback
        st.session_state.run_id = cb.traced_runs[-1].id

    # Get the current state of the graph
    current_state = app.get_state(config)
    # Get last response's AI messages
    assistant_content = get_ai_messages(current_state)
    # # Get all the AI msgs in the
    # # last response from the state
    # assistant_content = []
    # for msg in current_state.values["messages"][::-1]:
    #     if isinstance(msg, HumanMessage):
    #         break
    #     if isinstance(msg, AIMessage) and msg.content != '':
    #         assistant_content.append(msg.content)
    #         continue
    # # Reverse the order
    # assistant_content = assistant_content[::-1]
    # # Join the messages
    # assistant_content = '\n'.join(assistant_content)
    # Add response to chat history
    assistant_msg = ChatMessage(
        # response["messages"][-1].content,
        # current_state.values["messages"][-1].content,
        assistant_content,
        role="assistant",
    )
    st.session_state.messages.append({"type": "message", "content": assistant_msg})
    # # Display the response in the chat
    # st.markdown(response["messages"][-1].content)
    st.empty()
    # Get the current state of the graph
    current_state = app.get_state(config)
    # Get the messages from the current state
    # and reverse the order
    reversed_messages = current_state.values["messages"][::-1]
    # Loop through the reversed messages until a
    # HumanMessage is found i.e. the last message
    # from the user. This is to display the results
    # of the tool calls made by the agent since the
    # last message from the user.
    for msg in reversed_messages:
        # print (msg)
        # Break the loop if the message is a HumanMessage
        # i.e. the last message from the user
        if isinstance(msg, HumanMessage):
            break
        # Skip the message if it is an AIMessage
        # i.e. a message from the agent. An agent
        # may make multiple tool calls before the
        # final response to the user.
        if isinstance(msg, AIMessage):
            # print ('AIMessage', msg)
            continue
        # Work on the message if it is a ToolMessage
        # These may contain additional visuals that
        # need to be displayed to the user.
        # print("ToolMessage", msg)
        # Skip the Tool message if it is an error message
        if msg.status == "error":
            continue
        # Create a unique message id to identify the tool call
        # msg.name is the name of the tool
        # msg.tool_call_id is the unique id of the tool call
        # st.session_state.run_id is the unique id of the run
        uniq_msg_id = (
            msg.name + "_" + msg.tool_call_id + "_" + str(st.session_state.run_id)
        )
        print(uniq_msg_id)
        if msg.name in ["simulate_model", "custom_plotter"]:
            if msg.name == "simulate_model":
                print(
                    "-",
                    len(current_state.values["dic_simulated_data"]),
                    "simulate_model",
                )
                # Convert the simulated data to a single dictionary
                dic_simulated_data = {}
                for data in current_state.values["dic_simulated_data"]:
                    for key in data:
                        if key not in dic_simulated_data:
                            dic_simulated_data[key] = []
                        dic_simulated_data[key] += [data[key]]
                # Create a pandas dataframe from the dictionary
                df_simulated_data = pd.DataFrame.from_dict(dic_simulated_data)
                # Get the simulated data for the current tool call
                df_simulated = pd.DataFrame(
                    df_simulated_data[
                        df_simulated_data["tool_call_id"] == msg.tool_call_id
                    ]["data"].iloc[0]
                )
                df_selected = df_simulated
            elif msg.name == "custom_plotter":
                if msg.artifact:
                    df_selected = pd.DataFrame.from_dict(msg.artifact["dic_data"])
                    # print (df_selected)
                else:
                    continue
            # Display the talbe and plotly chart
            render_table_plotly(
                uniq_msg_id,
                msg.content,
                df_selected,
                x_axis_label=msg.artifact["x_axis_label"],
                y_axis_label=msg.artifact["y_axis_label"],
            )
        elif msg.name == "steady_state":
            if not msg.artifact:
                continue
            # Create a pandas dataframe from the dictionary
            df_selected = pd.DataFrame.from_dict(msg.artifact["dic_data"])
            # Make column 'species_name' the index
            df_selected.set_index("species_name", inplace=True)
            # Display the toggle button to suppress the table
            render_toggle(
                key="toggle_table_" + uniq_msg_id,
                toggle_text="Show Table",
                toggle_state=True,
                save_toggle=True,
            )
            # Display the table
            render_table(df_selected, key="dataframe_" + uniq_msg_id, save_table=True)
        elif msg.name == "search_models":
            if not msg.artifact:
                continue
            # Create a pandas dataframe from the dictionary
            df_selected = pd.DataFrame.from_dict(msg.artifact["dic_data"])
            # Pick selected columns
            df_selected = df_selected[["url", "name", "format", "submissionDate"]]
            # Display the toggle button to suppress the table
            render_toggle(
                key="toggle_table_" + uniq_msg_id,
                toggle_text="Show Table",
                toggle_state=True,
                save_toggle=True,
            )
            # Display the table
            st.dataframe(
                df_selected,
                use_container_width=True,
                key="dataframe_" + uniq_msg_id,
                hide_index=True,
                column_config={
                    "url": st.column_config.LinkColumn(
                        label="ID",
                        help="Click to open the link associated with the Id",
                        validate=r"^http://.*$",  # Ensure the link is valid
                        display_text=r"^https://www.ebi.ac.uk/biomodels/(.*?)$",
                    ),
                    "name": st.column_config.TextColumn("Name"),
                    "format": st.column_config.TextColumn("Format"),
                    "submissionDate": st.column_config.TextColumn("Submission Date"),
                },
            )
            # Add data to the chat history
            st.session_state.messages.append(
                {
                    "type": "dataframe",
                    "content": df_selected,
                    "key": "dataframe_" + uniq_msg_id,
                    "tool_name": msg.name,
                }
            )

        elif msg.name == "parameter_scan":
            # Convert the scanned data to a single dictionary
            dic_scanned_data = {}
            for data in current_state.values["dic_scanned_data"]:
                for key in data:
                    if key not in dic_scanned_data:
                        dic_scanned_data[key] = []
                    dic_scanned_data[key] += [data[key]]
            # Create a pandas dataframe from the dictionary
            df_scanned_data = pd.DataFrame.from_dict(dic_scanned_data)
            # Get the scanned data for the current tool call
            df_scanned_current_tool_call = pd.DataFrame(
                df_scanned_data[df_scanned_data["tool_call_id"] == msg.tool_call_id]
            )
            # df_scanned_current_tool_call.drop_duplicates()
            # print (df_scanned_current_tool_call)
            for count in range(0, len(df_scanned_current_tool_call.index)):
                # Get the scanned data for the current tool call
                df_selected = pd.DataFrame(
                    df_scanned_data[
                        df_scanned_data["tool_call_id"] == msg.tool_call_id
                    ]["data"].iloc[count]
                )
                # Display the toggle button to suppress the table
                render_table_plotly(
                    uniq_msg_id + "_" + str(count),
                    df_scanned_current_tool_call["name"].iloc[count],
                    df_selected,
                    x_axis_label=msg.artifact["x_axis_label"],
                    y_axis_label=msg.artifact["y_axis_label"],
                )
        elif msg.name in ["get_annotation"]:
            if not msg.artifact:
                continue
            # Convert the annotated data to a single dictionary
            # print ('-', len(current_state.values["dic_annotations_data"]))
            dic_annotations_data = {}
            for data in current_state.values["dic_annotations_data"]:
                # print (data)
                for key in data:
                    if key not in dic_annotations_data:
                        dic_annotations_data[key] = []
                    dic_annotations_data[key] += [data[key]]
            df_annotations_data = pd.DataFrame.from_dict(dic_annotations_data)
            # Get the annotated data for the current tool call
            df_selected = pd.DataFrame(
                df_annotations_data[
                    df_annotations_data["tool_call_id"] == msg.tool_call_id
                ]["data"].iloc[0]
            )
            # print (df_selected)
            df_selected["Id"] = df_selected.apply(
                lambda row: row["Link"], axis=1  # Ensure "Id" has the correct links
            )
            df_selected = df_selected.drop(columns=["Link"])
            # Directly use the "Link" column for the "Id" column
            render_toggle(
                key="toggle_table_" + uniq_msg_id,
                toggle_text="Show Table",
                toggle_state=True,
                save_toggle=True,
            )
            st.dataframe(
                df_selected,
                use_container_width=True,
                key="dataframe_" + uniq_msg_id,
                hide_index=True,
                column_config={
                    "Id": st.column_config.LinkColumn(
                        label="Id",
                        help="Click to open the link associated with the Id",
                        validate=r"^http://.*$",  # Ensure the link is valid
                        display_text=r"^http://identifiers\.org/(.*?)$",
                    ),
                    "Species Name": st.column_config.TextColumn("Species Name"),
                    "Description": st.column_config.TextColumn("Description"),
                    "Database": st.column_config.TextColumn("Database"),
                },
            )
            # Add data to the chat history
            st.session_state.messages.append(
                {
                    "type": "dataframe",
                    "content": df_selected,
                    "key": "dataframe_" + uniq_msg_id,
                    "tool_name": msg.name,
                }
            )
        elif msg.name in ["subgraph_extraction"]:
            print(
                "-",
                len(current_state.values["dic_extracted_graph"]),
                "subgraph_extraction",
            )
            # Add the graph into the visuals list
            latest_graph = current_state.values["dic_extracted_graph"][-1]
            if current_state.values["dic_extracted_graph"]:
                graphs_visuals.append(
                    {
                        "content": latest_graph["graph_dict"],
                        "key": "subgraph_" + uniq_msg_id,
                    }
                )
        elif msg.name in ["display_dataframe"]:
            # This is a tool of T2S agent's sub-agent S2
            dic_papers = msg.artifact
            if not dic_papers:
                continue
            df_papers = pd.DataFrame.from_dict(dic_papers, orient="index")
            # Add index as a column "key"
            df_papers["Key"] = df_papers.index
            # Drop index
            df_papers.reset_index(drop=True, inplace=True)
            # Drop colum abstract
            # Define the columns to drop
            columns_to_drop = [
                "Abstract",
                "Key",
                "paper_ids",
                "arxiv_id",
                "pm_id",
                "pmc_id",
                "doi",
                "semantic_scholar_paper_id",
                "source",
                "filename",
                "pdf_url",
                "attachment_key",
            ]

            # Check if columns exist before dropping
            existing_columns = [
                col for col in columns_to_drop if col in df_papers.columns
            ]

            if existing_columns:
                df_papers.drop(columns=existing_columns, inplace=True)

            if "Year" in df_papers.columns:
                df_papers["Year"] = df_papers["Year"].apply(
                    lambda x: (
                        str(int(x)) if pd.notna(x) and str(x).isdigit() else None
                    )
                )

            if "Date" in df_papers.columns:
                df_papers["Date"] = df_papers["Date"].apply(
                    lambda x: (
                        pd.to_datetime(x, errors="coerce").strftime("%Y-%m-%d")
                        if pd.notna(pd.to_datetime(x, errors="coerce"))
                        else None
                    )
                )

            st.dataframe(
                df_papers,
                hide_index=True,
                column_config={
                    "URL": st.column_config.LinkColumn(
                        display_text="Open",
                    ),
                },
            )
            # Add data to the chat history
            st.session_state.messages.append(
                {
                    "type": "dataframe",
                    "content": df_papers,
                    "key": "dataframe_" + uniq_msg_id,
                    "tool_name": msg.name,
                }
            )
            st.empty()


def render_graph(graph_dict: dict, key: str, save_graph: bool = False):
    """
    Function to render the graph in the chat.

    Args:
        graph_dict: The graph dictionary
        key: The key for the graph
        save_graph: Whether to save the graph in the chat history
    """

    def extract_inner_html(html):
        match = re.search(r"<body[^>]*>(.*?)</body>", html, re.DOTALL)
        return match.group(1) if match else html

    figures_inner_html = ""

    for name, subgraph_nodes, subgraph_edges in zip(
        graph_dict["name"], graph_dict["nodes"], graph_dict["edges"]
    ):
        # Create a directed graph
        graph = nx.DiGraph()

        # Add nodes with attributes
        for node, attrs in subgraph_nodes:
            graph.add_node(node, **attrs)

        # Add edges with attributes
        for source, target, attrs in subgraph_edges:
            graph.add_edge(source, target, **attrs)

        # print("Graph nodes:", graph.nodes(data=True))
        # print("Graph edges:", graph.edges(data=True))

        # Render the graph
        fig = gravis.d3(
            graph,
            node_size_factor=3.0,
            show_edge_label=True,
            edge_label_data_source="label",
            edge_curvature=0.25,
            zoom_factor=1.0,
            many_body_force_strength=-500,
            many_body_force_theta=0.3,
            node_hover_neighborhood=True,
            # layout_algorithm_active=True,
        )
        # components.html(fig.to_html(), height=475)
        inner_html = extract_inner_html(fig.to_html())
        wrapped_html = f"""
        <div class="graph-content">
            {inner_html}
        </div>
        """

        figures_inner_html += f"""
        <div class="graph-box">
            <h3 class="graph-title">{name}</h3>
            {wrapped_html}
        </div>
        """

    if save_graph:
        # Add data to the chat history
        st.session_state.messages.append(
            {
                "type": "graph",
                "content": graph_dict,
                "key": key,
            }
        )

    full_html = f"""
    <!DOCTYPE html>
    <html>
    <head>
    <style>
        html, body {{
            margin: 0;
            padding: 0;
            overflow-y: hidden;
            height: 100%;
        }}
        .scroll-container {{
            display: flex;
            overflow-x: auto;
            overflow-y: hidden;
            gap: 1rem;
            padding: 1rem;
            background: #f5f5f5;
            height: 100%;
            box-sizing: border-box;
        }}
        .graph-box {{
            flex: 0 0 auto;
            width: 500px;
            height: 515px;
            border: 1px solid #ccc;
            border-radius: 8px;
            background: white;
            padding: 0.5rem;
            box-sizing: border-box;
            position: relative;
            display: flex;
            flex-direction: column;
            align-items: center;
        }}
        .graph-title {{
            margin: 0 0 16px 0;  /* Increased bottom margin */
            font-family: Arial, sans-serif;
            font-weight: 600;
            font-size: 1.1rem;
            text-align: center;
        }}
        .graph-content {{
            width: 100%;
            flex-grow: 1;
        }}
        .graph-box svg, .graph-box canvas {{
            max-width: 100% !important;
            max-height: 100% !important;
            height: 100% !important;
            width: 100% !important;
        }}
    </style>
    </head>
    <body>
    <div class="scroll-container">
        {figures_inner_html}
    </div>
    </body>
    </html>
    """
    components.html(full_html, height=550, scrolling=False)


# def render_graph(graph_dict: dict, key: str, save_graph: bool = False):
#     """
#     Function to render the graph in the chat.

#     Args:
#         graph_dict: The graph dictionary
#         key: The key for the graph
#         save_graph: Whether to save the graph in the chat history
#     """
#     # Create a directed graph
#     graph = nx.DiGraph()

#     # Add nodes with attributes
#     for node, attrs in graph_dict["nodes"]:
#         graph.add_node(node, **attrs)

#     # Add edges with attributes
#     for source, target, attrs in graph_dict["edges"]:
#         graph.add_edge(source, target, **attrs)

#     # print("Graph nodes:", graph.nodes(data=True))
#     # print("Graph edges:", graph.edges(data=True))

#     # Render the graph
#     fig = gravis.d3(
#         graph,
#         node_size_factor=3.0,
#         show_edge_label=True,
#         edge_label_data_source="label",
#         edge_curvature=0.25,
#         zoom_factor=1.0,
#         many_body_force_strength=-500,
#         many_body_force_theta=0.3,
#         node_hover_neighborhood=True,
#         # layout_algorithm_active=True,
#     )
#     components.html(fig.to_html(), height=475)

#     if save_graph:
#         # Add data to the chat history
#         st.session_state.messages.append(
#             {
#                 "type": "graph",
#                 "content": graph_dict,
#                 "key": key,
#             }
#         )


def get_text_embedding_model(model_name, cfg=None) -> Embeddings:
    """
    Function to get the text embedding model.

    Args:
        model_name: str: The name of the model
        cfg: Optional[DictConfig]: Configuration object containing retry/timeout settings

    Returns:
        Embeddings: The text embedding model
    """
    # Get retry and timeout settings from config or use defaults
    max_retries = 3  # Default for embeddings
    timeout = 30  # Default for embeddings

    if cfg and hasattr(cfg, "app") and hasattr(cfg.app, "frontend"):
        max_retries = getattr(cfg.app.frontend, "embedding_max_retries", 3)
        timeout = getattr(cfg.app.frontend, "embedding_timeout", 30)
    dic_text_embedding_models = {
        "NVIDIA/llama-3.2-nv-embedqa-1b-v2": "nvidia/llama-3.2-nv-embedqa-1b-v2",
        "OpenAI/text-embedding-ada-002": "text-embedding-ada-002",
        "Azure/text-embedding-ada-002": "text-embedding-ada-002",
        "nomic-embed-text": "nomic-embed-text",
    }

    if model_name.startswith("NVIDIA"):
        return NVIDIAEmbeddings(model=dic_text_embedding_models[model_name])
    elif model_name.startswith("Azure/"):
        # Azure OpenAI Embeddings configuration
        azure_endpoint = os.environ.get("AZURE_OPENAI_ENDPOINT")
        azure_deployment = os.environ.get("AZURE_OPENAI_DEPLOYMENT")
        api_version = os.environ.get("AZURE_OPENAI_API_VERSION", "2024-02-01")

        if not azure_endpoint or not azure_deployment:
            st.error(
                "Azure OpenAI requires AZURE_OPENAI_ENDPOINT and AZURE_OPENAI_DEPLOYMENT environment variables"
            )
            return OpenAIEmbeddings(
                model=dic_text_embedding_models[model_name],
                max_retries=max_retries,
                timeout=timeout,
            )  # Fallback to regular OpenAI

        # Get Azure token provider
        token_provider = get_azure_token_provider()
        if not token_provider:
            st.error("Failed to get Azure token provider")
            return OpenAIEmbeddings(
                model=dic_text_embedding_models[model_name],
                max_retries=max_retries,
                timeout=timeout,
            )  # Fallback to regular OpenAI

        from langchain_openai.embeddings import AzureOpenAIEmbeddings

        return AzureOpenAIEmbeddings(
            azure_endpoint=azure_endpoint,
            azure_deployment=azure_deployment,
            api_version=api_version,
            azure_ad_token_provider=token_provider,
            max_retries=max_retries,
            timeout=timeout,
        )
    elif model_name in dic_text_embedding_models and not model_name.startswith(
        ("OpenAI/", "NVIDIA/", "Azure/")
    ):
        # Ollama embeddings (models without provider prefix)
        return OllamaEmbeddings(model=dic_text_embedding_models[model_name])
    else:
        # Default to OpenAI
        model_key = (
            model_name if model_name.startswith("OpenAI/") else f"OpenAI/{model_name}"
        )
        return OpenAIEmbeddings(
            model=dic_text_embedding_models.get(
                model_key, model_name.replace("OpenAI/", "")
            ),
            max_retries=max_retries,
            timeout=timeout,
        )


def get_base_chat_model(model_name, cfg=None) -> BaseChatModel:
    """
    Function to get the base chat model.

    Args:
        model_name: str: The name of the model
        cfg: Optional[DictConfig]: Configuration object containing retry/timeout settings

    Returns:
        BaseChatModel: The base chat model
    """
    # Get retry and timeout settings from config or use defaults
    max_retries = 5  # Default
    timeout = 60  # Default

    if cfg and hasattr(cfg, "app") and hasattr(cfg.app, "frontend"):
        max_retries = getattr(cfg.app.frontend, "llm_max_retries", 5)
        timeout = getattr(cfg.app.frontend, "llm_timeout", 60)
    dic_llm_models = {
        "NVIDIA/llama-3.3-70b-instruct": "meta/llama-3.3-70b-instruct",
        "NVIDIA/llama-3.1-405b-instruct": "meta/llama-3.1-405b-instruct",
        "NVIDIA/llama-3.1-70b-instruct": "meta/llama-3.1-70b-instruct",
        "OpenAI/gpt-4o-mini": "gpt-4o-mini",
        "Azure/gpt-4o-mini": "gpt-4o-mini",  # Azure model mapping
        "Ollama/llama3.1:8b": "llama3.1:8b",  # Ollama model mapping
    }

    if model_name.startswith("Llama"):
        return ChatOllama(
            model=dic_llm_models[model_name], temperature=0, timeout=timeout
        )
    elif model_name.startswith("Ollama/"):
        return ChatOllama(
            model=dic_llm_models[model_name], temperature=0, timeout=timeout
        )
    elif model_name.startswith("NVIDIA"):
        return ChatNVIDIA(
            model=dic_llm_models[model_name], temperature=0, timeout=timeout
        )
    elif model_name.startswith("Azure/"):
        # Azure OpenAI configuration
        azure_endpoint = os.environ.get("AZURE_OPENAI_ENDPOINT")
        azure_deployment = os.environ.get("AZURE_OPENAI_DEPLOYMENT")
        api_version = os.environ.get("AZURE_OPENAI_API_VERSION", "2024-02-01")
        model_name_env = os.environ.get(
            "AZURE_OPENAI_MODEL_NAME", dic_llm_models[model_name]
        )
        model_version = os.environ.get("AZURE_OPENAI_MODEL_VERSION")

        if not azure_endpoint or not azure_deployment:
            st.error(
                "Azure OpenAI requires AZURE_OPENAI_ENDPOINT and AZURE_OPENAI_DEPLOYMENT environment variables"
            )
            return ChatOpenAI(
                model=dic_llm_models[model_name],
                temperature=0,
                max_retries=max_retries,
                timeout=timeout,
            )  # Fallback to regular OpenAI

        # Get Azure token provider
        token_provider = get_azure_token_provider()
        if not token_provider:
            st.error("Failed to get Azure token provider")
            return ChatOpenAI(
                model=dic_llm_models[model_name],
                temperature=0,
                max_retries=max_retries,
                timeout=timeout,
            )  # Fallback to regular OpenAI

        return AzureChatOpenAI(
            azure_endpoint=azure_endpoint,
            azure_deployment=azure_deployment,
            api_version=api_version,
            model_name=model_name_env,
            model_version=model_version,
            azure_ad_token_provider=token_provider,
            temperature=0,
            max_retries=max_retries,
            timeout=timeout,
        )
    elif model_name.startswith("OpenAI/"):
        # Regular OpenAI with optional custom base URL
        base_url = os.environ.get("OPENAI_BASE_URL")
        return ChatOpenAI(
            model=dic_llm_models[model_name],
            temperature=0,
            base_url=base_url if base_url else None,
            max_retries=max_retries,
            timeout=timeout,
        )

    # Default fallback
    return ChatOpenAI(
        model=dic_llm_models.get(model_name, model_name),
        temperature=0,
        max_retries=max_retries,
        timeout=timeout,
    )


@st.dialog("Warning ⚠️")
def update_llm_model():
    """
    Function to update the LLM model.
    """
    llm_model = st.session_state.llm_model
    st.warning(
        f"Clicking 'Continue' will reset all agents, \
            set the selected LLM to {llm_model}. \
            This action will reset the entire app, \
            and agents will lose access to the \
            conversation history. Are you sure \
            you want to proceed?"
    )
    if st.button("Continue"):
        # st.session_state.vote = {"item": item, "reason": reason}
        # st.rerun()
        # Delete all the items in Session state
        for key in st.session_state.keys():
            if key in ["messages", "app"]:
                del st.session_state[key]
        st.rerun()


def update_text_embedding_model(app):
    """
    Function to update the text embedding model.

    Args:
        app: The LangGraph app
    """
    config = {"configurable": {"thread_id": st.session_state.unique_id}}
    app.update_state(
        config,
        {
            "text_embedding_model": get_text_embedding_model(
                st.session_state.text_embedding_model, st.session_state.config
            )
        },
    )


def update_t2kg_embedding_model():
    """
    Update the T2KG embedding model in session from the selected text embedding model.
    """
    st.session_state.t2kg_emb_model = get_text_embedding_model(
        st.session_state.text_embedding_model, st.session_state.config
    )


@st.dialog("Get started with Talk2Biomodels 🚀")
def help_button():
    """
    Function to display the help dialog.
    """
    st.markdown(
        """I am an AI agent designed to assist you with biological
modeling and simulations. I can assist with tasks such as:
1. Search specific models in the BioModels database.

```
Search models on Crohns disease
```

2. Extract information about models, including species, parameters, units,
name and descriptions.

```
Briefly describe model 537 and
its parameters related to drug dosage
```

3. Simulate models:
    - Run simulations of models to see how they behave over time.
    - Set the duration and the interval.
    - Specify which species/parameters you want to include and their starting concentrations/values.
    - Include recurring events.

```
Simulate the model 537 for 2016 hours and
intervals 300 with an initial value
of `DoseQ2W` set to 300 and `Dose` set to 0.
```

4. Answer questions about simulation results.

```
What is the concentration of species IL6 in serum
at the end of simulation?
```

5. Create custom plots to visualize the simulation results.

```
Plot the concentration of all
the interleukins over time.
```

6. Bring a model to a steady state and determine the concentration of a species at the steady state.

```
Bring BioModel 27 to a steady state,
and then determine the Mpp concentration
at the steady state.
```

7. Perform parameter scans to determine the effect of changing parameters on the model behavior.

```
How does the value of Pyruvate change in
model 64 if the concentration of Extracellular Glucose
is changed from 10 to 100 with a step size of 10?
The simulation should run for 5 time units with an
interval of 10.
```

8. Check out the [Use Cases](https://virtualpatientengine.github.io/AIAgents4Pharma/talk2biomodels/cases/Case_1/)
for more examples, and the [FAQs](https://virtualpatientengine.github.io/AIAgents4Pharma/talk2biomodels/faq/)
for common questions.

9. Provide feedback to the developers by clicking on the feedback button.

"""
    )


def apply_css():
    """
    Function to apply custom CSS for streamlit app.
    """
    # Styling using CSS
    st.markdown(
        """<style>
        .stFileUploaderFile { display: none;}
        #stFileUploaderPagination { display: none;}
        .st-emotion-cache-wbtvu4 { display: none;}
        </style>
        """,
        unsafe_allow_html=True,
    )


def get_file_type_icon(file_type: str) -> str:
    """
    Function to get the icon for the file type.

    Args:
        file_type (str): The file type.

    Returns:
        str: The icon for the file type.
    """
    return {"article": "📜", "drug_data": "💊", "multimodal": "📦"}.get(file_type)


@st.fragment
def get_t2b_uploaded_files(app):
    """
    Upload files for T2B agent.
    """
    # Upload the XML/SBML file
    uploaded_sbml_file = st.file_uploader(
        "Upload an XML/SBML file",
        accept_multiple_files=False,
        type=["xml", "sbml"],
        help="Upload a QSP as an XML/SBML file",
    )

    # Upload the article
    article = st.file_uploader(
        "Upload an article",
        help="Upload a PDF article to ask questions.",
        accept_multiple_files=False,
        type=["pdf"],
        key=f"article_{st.session_state.t2b_article_key}",
    )

    # Update the agent state with the uploaded article
    if article:
        # print (article.name)
        with tempfile.NamedTemporaryFile(delete=False) as f:
            f.write(article.read())
        # Create config for the agent
        config = {"configurable": {"thread_id": st.session_state.unique_id}}
        # Update the agent state with the PDF file name and text embedding model
        app.update_state(
            config,
            {
                "pdf_file_name": f.name,
                "text_embedding_model": get_text_embedding_model(
                    st.session_state.text_embedding_model, st.session_state.config
                ),
            },
        )

        # Persist PDF path in session for subsequent turns
        st.session_state.pdf_file_path = f.name

        if article.name not in [
            uf["file_name"] for uf in st.session_state.t2b_uploaded_files
        ]:
            st.session_state.t2b_uploaded_files.append(
                {
                    "file_name": article.name,
                    "file_path": f.name,
                    "file_type": "article",
                    "uploaded_by": st.session_state.current_user,
                    "uploaded_timestamp": datetime.datetime.now().strftime(
                        "%Y-%m-%d %H:%M:%S"
                    ),
                }
            )
            article = None

        # Display the uploaded article
        for uploaded_file in st.session_state.t2b_uploaded_files:
            col1, col2 = st.columns([4, 1])
            with col1:
                st.write(
                    get_file_type_icon(uploaded_file["file_type"])
                    + uploaded_file["file_name"]
                )
            with col2:
                if st.button("🗑️", key=uploaded_file["file_path"]):
                    with st.spinner("Removing uploaded file ..."):
                        st.session_state.t2b_uploaded_files.remove(uploaded_file)
                        # Clear PDF reference if this was the active one
                        if (
                            st.session_state.get("pdf_file_path")
                            and st.session_state.pdf_file_path
                            == uploaded_file["file_path"]
                        ):
                            del st.session_state.pdf_file_path
                        st.cache_data.clear()
                        st.session_state.t2b_article_key += 1
                        st.rerun(scope="fragment")

    # Return the uploaded file
    return uploaded_sbml_file


@st.fragment
def initialize_selections() -> dict:
    """
    Initialize the selections based on configured node types.

    Returns:
        dict: Dictionary of node types with empty lists for selections
    """
    try:
        # Load configuration from the session state
        cfg = st.session_state.config

        # For T2AA4P, database config is stored separately in t2kg_config
        # For T2KG, it's in the main config
        if hasattr(st.session_state, "t2kg_config"):
            # T2AA4P case - use the separate T2KG config for database info
            db_config = st.session_state.t2kg_config
            if hasattr(db_config.utils.database.milvus, "kg_node_types"):
                node_types = db_config.utils.database.milvus.kg_node_types
            else:
                node_types = None
        else:
            # T2KG case - use main config
            if hasattr(cfg, "utils") and hasattr(
                cfg.utils.database.milvus, "kg_node_types"
            ):
                node_types = cfg.utils.database.milvus.kg_node_types
            else:
                node_types = None

        # If no node types found in config, use fallback
        if node_types is None:
            # Fallback to default node types from PrimeKG
            node_types = [
                "anatomy",
                "biological_process",
                "cellular_component",
                "compound",
                "disease",
                "drug",
                "effect_phenotype",
                "gene_protein",
                "molecular_function",
                "pathway",
                "side_effect",
            ]

        # Populate the selections based on the node type from the configuration
        selections = {}
        for node_type in node_types:
            selections[node_type] = []

        return selections

    except Exception as e:
        st.error(f"Failed to initialize selections: {str(e)}")
        # Return empty selections as fallback
        return {}


@st.fragment
def get_uploaded_files(cfg: hydra.core.config_store.ConfigStore) -> None:
    """
    Upload files to a directory set in cfg.upload_data_dir, and display them in the UI.

    Args:
        cfg: The configuration object.
    """
    data_package_files = st.file_uploader(
        "💊 Upload pre-clinical drug data",
        help="Free-form text. Must contain atleast drug targets and kinetic parameters",
        accept_multiple_files=True,
        type=cfg.app.frontend.data_package_allowed_file_types,
        key=f"uploader_{st.session_state.data_package_key}",
    )

    multimodal_files = st.file_uploader(
        "📦 Upload multimodal endotype/phenotype data package",
        help="A spread sheet containing multimodal endotype/phenotype data package (e.g., genes, drugs, etc.)",
        accept_multiple_files=True,
        type=cfg.app.frontend.multimodal_allowed_file_types,
        key=f"uploader_multimodal_{st.session_state.multimodal_key}",
    )

    # Merge the uploaded files
    uploaded_files = data_package_files.copy()
    if multimodal_files:
        uploaded_files += multimodal_files.copy()

    with st.spinner("Storing uploaded file(s) ..."):
        # for uploaded_file in data_package_files:
        for uploaded_file in uploaded_files:
            if uploaded_file.name not in [
                uf["file_name"] for uf in st.session_state.uploaded_files
            ]:
                current_timestamp = datetime.datetime.now().strftime(
                    "%Y-%m-%d %H:%M:%S"
                )
                uploaded_file.file_name = uploaded_file.name
                uploaded_file.file_path = (
                    f"{cfg.app.frontend.upload_data_dir}/{uploaded_file.file_name}"
                )
                uploaded_file.current_user = st.session_state.current_user
                uploaded_file.timestamp = current_timestamp
                if uploaded_file.name in [uf.name for uf in data_package_files]:
                    uploaded_file.file_type = "drug_data"
                elif uploaded_file.name in [uf.name for uf in multimodal_files]:
                    uploaded_file.file_type = "multimodal"
                st.session_state.uploaded_files.append(
                    {
                        "file_name": uploaded_file.file_name,
                        "file_path": uploaded_file.file_path,
                        "file_type": uploaded_file.file_type,
                        "uploaded_by": uploaded_file.current_user,
                        "uploaded_timestamp": uploaded_file.timestamp,
                    }
                )
                with open(
                    os.path.join(
                        cfg.app.frontend.upload_data_dir, uploaded_file.file_name
                    ),
                    "wb",
                ) as f:
                    f.write(uploaded_file.getbuffer())
                uploaded_file = None

    # Display uploaded files and provide a remove button
    for uploaded_file in st.session_state.uploaded_files:
        col1, col2 = st.columns([4, 1])
        with col1:
            st.write(
                get_file_type_icon(uploaded_file["file_type"])
                + uploaded_file["file_name"]
            )
        with col2:
            if st.button("🗑️", key=uploaded_file["file_name"]):
                with st.spinner("Removing uploaded file ..."):
                    if os.path.isfile(
                        f"{cfg.app.frontend.upload_data_dir}/{uploaded_file['file_name']}"
                    ):
                        os.remove(
                            f"{cfg.app.frontend.upload_data_dir}/{uploaded_file['file_name']}"
                        )
                    st.session_state.uploaded_files.remove(uploaded_file)
                    st.cache_data.clear()
                    st.session_state.data_package_key += 1
                    st.session_state.multimodal_key += 1
                    st.rerun(scope="fragment")


def get_all_available_llms(cfg):
    """
    Get all available LLM models from configuration.

    Args:
        cfg: Hydra configuration object

    Returns:
        list: List of all available LLM model names
    """
    azure_llms = cfg.app.frontend.get("azure_openai_llms", [])
    ollama_llms = cfg.app.frontend.get("ollama_llms", [])

    all_llms = (
        cfg.app.frontend.get("openai_llms", [])
        + cfg.app.frontend.get("nvidia_llms", [])
        + azure_llms
        + ollama_llms
    )

    return all_llms


def get_all_available_embeddings(cfg):
    """
    Get all available embedding models from configuration.

    Args:
        cfg: Hydra configuration object

    Returns:
        list: List of all available embedding model names
    """
    azure_embeddings = cfg.app.frontend.get("azure_openai_embeddings", [])
    ollama_embeddings = cfg.app.frontend.get("ollama_embeddings", [])

    all_embeddings = (
        cfg.app.frontend.get("openai_embeddings", [])
        + cfg.app.frontend.get("nvidia_embeddings", [])
        + azure_embeddings
        + ollama_embeddings
    )

    return all_embeddings


def initialize_session_state(cfg, agent_type="T2B"):
    """
    Initialize unified session state for all AI Agents 4 Pharma apps.

    Args:
        cfg: Hydra configuration object
        agent_type: str: Type of agent ("T2B", "T2KG", "T2S", "T2AA4P")
    """
    import random
    import os
    import streamlit as st

    # Core configuration
    if "config" not in st.session_state:
        st.session_state.config = cfg

    if "current_user" not in st.session_state:
        st.session_state.current_user = cfg.app.frontend.default_user

    # Chat and messaging
    if "messages" not in st.session_state:
        st.session_state.messages = []

    if "project_name" not in st.session_state:
        st.session_state.project_name = f"{agent_type}-" + str(
            random.randint(1000, 9999)
        )

    if "run_id" not in st.session_state:
        st.session_state.run_id = None

    if "unique_id" not in st.session_state:
        st.session_state.unique_id = random.randint(1, 1000)

    # File management (common across all apps)
    if "uploaded_files" not in st.session_state:
        st.session_state.uploaded_files = []
        # Make upload directory if not exists
        upload_dir = cfg.app.frontend.get("upload_data_dir", "../files")
        os.makedirs(upload_dir, exist_ok=True)

    # Model configuration
    if "llm_model" not in st.session_state:
        all_llms = get_all_available_llms(cfg)
        st.session_state.llm_model = all_llms[0] if all_llms else "OpenAI/gpt-4o-mini"

    if "text_embedding_model" not in st.session_state:
        all_embeddings = get_all_available_embeddings(cfg)
        # Default to NVIDIA embedding as per current T2B app
        default_embedding = "NVIDIA/llama-3.2-nv-embedqa-1b-v2"
        if default_embedding in all_embeddings:
            st.session_state.text_embedding_model = default_embedding
        else:
            st.session_state.text_embedding_model = (
                all_embeddings[0] if all_embeddings else "OpenAI/text-embedding-ada-002"
            )

    # Agent-specific initializations
    if agent_type == "T2KG":
        # Knowledge graph specific session state
        if "selections" not in st.session_state:
            st.session_state.selections = initialize_selections()

        if "data_package_key" not in st.session_state:
            st.session_state.data_package_key = 0

        if "multimodal_key" not in st.session_state:
            st.session_state.multimodal_key = 0

        if "topk_nodes" not in st.session_state:
            st.session_state.topk_nodes = cfg.app.frontend.get(
                "reasoning_subgraph_topk_nodes", 15
            )

        if "topk_edges" not in st.session_state:
            st.session_state.topk_edges = cfg.app.frontend.get(
                "reasoning_subgraph_topk_edges", 15
            )

        # Ensure T2KG has an embedding model in session
        if "t2kg_emb_model" not in st.session_state:
            if cfg.app.frontend.get("default_embedding_model", "openai") == "ollama":
                from langchain_ollama import OllamaEmbeddings

                st.session_state.t2kg_emb_model = OllamaEmbeddings(
                    model=cfg.app.frontend.get(
                        "ollama_embeddings", ["nomic-embed-text"]
                    )[0]
                )
            else:
                from langchain_openai import OpenAIEmbeddings

                st.session_state.t2kg_emb_model = OpenAIEmbeddings(
                    model=cfg.app.frontend.get(
                        "openai_embeddings", ["text-embedding-ada-002"]
                    )[0]
                )

    elif agent_type == "T2B":
        # Biomodels specific session state
        if "sbml_file_path" not in st.session_state:
            st.session_state.sbml_file_path = None

        # Keys used by the T2B upload fragment (PDF/article handling)
        if "t2b_article_key" not in st.session_state:
            st.session_state.t2b_article_key = 0

        if "t2b_uploaded_files" not in st.session_state:
            st.session_state.t2b_uploaded_files = []

    elif agent_type == "T2S":
        # Scholars specific session state
        if "article_data" not in st.session_state:
            st.session_state.article_data = {}

        if "vector_store" not in st.session_state:
            st.session_state.vector_store = None

        if "zotero_initialized" not in st.session_state:
            st.session_state.zotero_initialized = False

    elif agent_type == "T2AA4P":
        # Combined agent specific session state (hybrid of T2B + T2KG)

        # T2B specific session state
        if "sbml_file_path" not in st.session_state:
            st.session_state.sbml_file_path = None

        # T2B article upload key
        if "t2b_article_key" not in st.session_state:
            st.session_state.t2b_article_key = 0

        # T2B uploaded files (separate from T2KG files)
        if "t2b_uploaded_files" not in st.session_state:
            st.session_state.t2b_uploaded_files = []

        # T2KG specific session state
        if "selections" not in st.session_state:
            st.session_state.selections = initialize_selections()

        if "data_package_key" not in st.session_state:
            st.session_state.data_package_key = 0

        if "multimodal_key" not in st.session_state:
            st.session_state.multimodal_key = 0

        # Special for T2AA4P: patient gene expression data
        if "endotype_key" not in st.session_state:
            st.session_state.endotype_key = 0

        if "topk_nodes" not in st.session_state:
            st.session_state.topk_nodes = cfg.app.frontend.get(
                "reasoning_subgraph_topk_nodes", 15
            )

        if "topk_edges" not in st.session_state:
            st.session_state.topk_edges = cfg.app.frontend.get(
                "reasoning_subgraph_topk_edges", 15
            )

        # T2KG embedding model (special handling for T2AA4P)
        if "t2kg_emb_model" not in st.session_state:
            if cfg.app.frontend.get("default_embedding_model", "openai") == "ollama":
                from langchain_ollama import OllamaEmbeddings

                st.session_state.t2kg_emb_model = OllamaEmbeddings(
                    model=cfg.app.frontend.get(
                        "ollama_embeddings", ["nomic-embed-text"]
                    )[0]
                )
            else:
                from langchain_openai import OpenAIEmbeddings

                st.session_state.t2kg_emb_model = OpenAIEmbeddings(
                    model=cfg.app.frontend.get(
                        "openai_embeddings", ["text-embedding-ada-002"]
                    )[0]
                )
>>>>>>> 265b10a9
<|MERGE_RESOLUTION|>--- conflicted
+++ resolved
@@ -1,4 +1,3 @@
-<<<<<<< HEAD
 #!/usr/bin/env python3
 
 """
@@ -6,13 +5,9 @@
 """
 
 import datetime
-import hashlib
-import magic
 import os
-import pickle
 import re
 import tempfile
-from typing import Dict, List, Optional, Union
 
 import gravis
 import hydra
@@ -21,352 +16,67 @@
 import plotly.express as px
 import streamlit as st
 import streamlit.components.v1 as components
+from azure.identity import DefaultAzureCredential, get_bearer_token_provider
 from langchain.callbacks.tracers import LangChainTracer
 from langchain_core.embeddings import Embeddings
 from langchain_core.language_models import BaseChatModel
 from langchain_core.messages import AIMessage, AIMessageChunk, ChatMessage, HumanMessage
 from langchain_core.tracers.context import collect_runs
 from langchain_nvidia_ai_endpoints import ChatNVIDIA, NVIDIAEmbeddings
-from langchain_ollama import ChatOllama
-from langchain_openai import ChatOpenAI
+from langchain_ollama import ChatOllama, OllamaEmbeddings
+from langchain_openai import AzureChatOpenAI, ChatOpenAI
 from langchain_openai.embeddings import OpenAIEmbeddings
 from langsmith import Client
-from pymilvus import Collection, connections, db
-
-
-# Security configuration for file uploads
-UPLOAD_SECURITY_CONFIG = {
-    "max_file_size_mb": 50,  # Maximum file size in MB
-    "allowed_extensions": {
-        "pdf": ["pdf"],
-        "xml": ["xml", "sbml"],
-        "spreadsheet": ["xlsx", "xls", "csv"],
-        "text": ["txt", "md"],
-    },
-    "allowed_mime_types": {
-        "pdf": ["application/pdf"],
-        "xml": ["application/xml", "text/xml", "application/x-xml"],
-        "spreadsheet": [
-            "application/vnd.openxmlformats-officedocument.spreadsheetml.sheet",
-            "application/vnd.ms-excel",
-            "text/csv",
-        ],
-        "text": ["text/plain", "text/markdown"],
-    },
-    "dangerous_extensions": [
-        "exe", "bat", "cmd", "com", "pif", "scr", "vbs", "js", "jar",
-        "app", "deb", "pkg", "dmg", "rpm", "msi", "dll", "sys", "drv",
-        "sh", "bash", "ps1", "py", "pl", "rb", "php", "asp", "jsp"
-    ],
-    "max_filename_length": 255,
-}
-
-
-class FileUploadError(Exception):
-    """Custom exception for file upload validation errors."""
-    pass
-
-
-def validate_uploaded_file(
-    uploaded_file,
-    allowed_types: List[str],
-    max_size_mb: Optional[int] = None
-) -> Dict[str, Union[bool, str]]:
-    """
-    Comprehensive security validation for uploaded files.
+
+
+def resolve_logo(cfg) -> str | None:
+    """
+    Resolve a logo path from config with safe fallbacks.
 
     Args:
-        uploaded_file: Streamlit uploaded file object
-        allowed_types: List of allowed file type categories (e.g., ['pdf', 'xml'])
-        max_size_mb: Maximum file size in MB (overrides default if provided)
+        cfg: Hydra configuration object with app.frontend.logo_paths
 
     Returns:
-        Dict with validation results: {'valid': bool, 'error': str, 'warnings': List[str]}
-
-    Raises:
-        FileUploadError: If validation fails critically
-    """
-    if not uploaded_file:
-        return {"valid": False, "error": "No file provided", "warnings": []}
-
-    warnings = []
-    max_size = (max_size_mb or UPLOAD_SECURITY_CONFIG["max_file_size_mb"]) * 1024 * 1024
-
-    # 1. File name validation
-    if len(uploaded_file.name) > UPLOAD_SECURITY_CONFIG["max_filename_length"]:
-        return {
-            "valid": False,
-            "error": f"Filename too long (max {UPLOAD_SECURITY_CONFIG['max_filename_length']} chars)",
-            "warnings": warnings
-        }
-
-    # Check for dangerous characters in filename
-    dangerous_chars = ['<', '>', ':', '"', '|', '?', '*', '\\', '/', '\0']
-    if any(char in uploaded_file.name for char in dangerous_chars):
-        return {
-            "valid": False,
-            "error": "Filename contains dangerous characters",
-            "warnings": warnings
-        }
-
-    # 2. File extension validation
-    file_ext = uploaded_file.name.split('.')[-1].lower() if '.' in uploaded_file.name else ""
-
-    if file_ext in UPLOAD_SECURITY_CONFIG["dangerous_extensions"]:
-        return {
-            "valid": False,
-            "error": f"Dangerous file extension '{file_ext}' not allowed",
-            "warnings": warnings
-        }
-
-    # Check if extension is in allowed types
-    allowed_extensions = []
-    for file_type in allowed_types:
-        if file_type in UPLOAD_SECURITY_CONFIG["allowed_extensions"]:
-            allowed_extensions.extend(UPLOAD_SECURITY_CONFIG["allowed_extensions"][file_type])
-
-    if file_ext not in allowed_extensions:
-        return {
-            "valid": False,
-            "error": f"File extension '{file_ext}' not allowed. Allowed: {allowed_extensions}",
-            "warnings": warnings
-        }
-
-    # 3. File size validation
-    file_size = uploaded_file.size
-    if file_size > max_size:
-        return {
-            "valid": False,
-            "error": f"File too large ({file_size/1024/1024:.1f}MB). Max: {max_size/1024/1024}MB",
-            "warnings": warnings
-        }
-
-    if file_size == 0:
-        return {"valid": False, "error": "File is empty", "warnings": warnings}
-
-    # 4. MIME type validation (read first bytes to check)
+        str | None: Path to logo image if found, else None
+    """
     try:
-        file_content = uploaded_file.read()
-        uploaded_file.seek(0)  # Reset file pointer
-
-        # Use python-magic to detect MIME type
-        detected_mime = magic.from_buffer(file_content, mime=True)
-
-        # Check if detected MIME type matches allowed types
-        allowed_mimes = []
-        for file_type in allowed_types:
-            if file_type in UPLOAD_SECURITY_CONFIG["allowed_mime_types"]:
-                allowed_mimes.extend(UPLOAD_SECURITY_CONFIG["allowed_mime_types"][file_type])
-
-        if detected_mime not in allowed_mimes:
-            warnings.append(f"MIME type mismatch: detected '{detected_mime}', expected one of {allowed_mimes}")
-            # Don't fail on MIME mismatch for now, just warn
-
+        container_path = cfg.app.frontend.logo_paths.container
+        local_path = cfg.app.frontend.logo_paths.local
+        relative_cfg = cfg.app.frontend.logo_paths.relative
+    except Exception:
+        # Minimal fallback if config paths are missing
+        container_path = "/app/docs/assets/VPE.png"
+        local_path = "docs/assets/VPE.png"
+        relative_cfg = "../../docs/assets/VPE.png"
+
+    if os.path.exists(container_path):
+        return container_path
+    if os.path.exists(local_path):
+        return local_path
+    script_dir = os.path.dirname(os.path.abspath(__file__))
+    # __file__ is utils dir; adjust to app dir for relative
+    # Go up one to frontend
+    script_dir = os.path.dirname(script_dir)
+    relative_path = os.path.join(script_dir, relative_cfg)
+    if os.path.exists(relative_path):
+        return relative_path
+    return None
+
+
+def get_azure_token_provider():
+    """
+    Get Azure AD token provider for Azure OpenAI authentication.
+
+    Returns:
+        token provider for Azure AD authentication
+    """
+    try:
+        return get_bearer_token_provider(
+            DefaultAzureCredential(), "https://cognitiveservices.azure.com/.default"
+        )
     except Exception as e:
-        warnings.append(f"Could not verify MIME type: {str(e)}")
-
-    # 5. Content-based validation
-    try:
-        uploaded_file.seek(0)
-        file_content = uploaded_file.read()
-        uploaded_file.seek(0)  # Reset file pointer again
-
-        # Check for suspicious content patterns
-        # Note: We exclude '<%' from PDFs as it's part of legitimate PDF syntax
-        suspicious_patterns = [
-            b'<script', b'javascript:', b'vbscript:', b'onload=', b'onerror=',
-            b'<?php', b'#!/bin/', b'#!/usr/bin/', b'eval(',
-            b'exec(', b'system(', b'shell_exec(', b'passthru(',
-        ]
-
-        # Additional patterns that are suspicious only in non-PDF files
-        if 'pdf' not in allowed_types:
-            suspicious_patterns.extend([b'<%'])  # Only block <% in non-PDF files
-
-        content_lower = file_content.lower()
-        for pattern in suspicious_patterns:
-            if pattern in content_lower:
-                return {
-                    "valid": False,
-                    "error": f"File contains suspicious content pattern: {pattern.decode('utf-8', errors='ignore')}",
-                    "warnings": warnings
-                }
-
-        # Additional validation for specific file types
-        if 'pdf' in allowed_types and file_ext == 'pdf':
-            if not file_content.startswith(b'%PDF-'):
-                warnings.append("File extension is PDF but content doesn't match PDF format")
-            else:
-                # For PDFs, check for truly suspicious patterns (not normal PDF syntax)
-                pdf_suspicious_patterns = [
-                    b'<script>', b'javascript:', b'vbscript:',
-                    b'<?php', b'<% eval', b'<% system', b'<% exec'
-                ]
-                for pattern in pdf_suspicious_patterns:
-                    if pattern in content_lower:
-                        return {
-                            "valid": False,
-                            "error": f"PDF contains suspicious code pattern: {pattern.decode('utf-8', errors='ignore')}",
-                            "warnings": warnings
-                        }
-
-        elif any(xml_type in allowed_types for xml_type in ['xml']) and file_ext in ['xml', 'sbml']:
-            if b'<?xml' not in file_content[:100] and b'<' not in file_content[:10]:
-                warnings.append("File extension is XML/SBML but content doesn't appear to be XML")
-
-    except Exception as e:
-        warnings.append(f"Content validation error: {str(e)}")
-
-    return {"valid": True, "error": "", "warnings": warnings}
-
-
-def secure_file_upload(
-    label: str,
-    allowed_types: List[str],
-    help_text: str = "",
-    max_size_mb: Optional[int] = None,
-    accept_multiple_files: bool = False,
-    key: Optional[str] = None
-):
-    """
-    Secure wrapper for st.file_uploader with comprehensive validation.
-
-    Args:
-        label: Display label for the file uploader
-        allowed_types: List of allowed file type categories
-        help_text: Help text to display
-        max_size_mb: Maximum file size in MB
-        accept_multiple_files: Whether to accept multiple files
-        key: Unique key for the uploader widget
-
-    Returns:
-        Validated uploaded file(s) or None if validation fails
-    """
-    # Generate type list for Streamlit
-    streamlit_types = []
-    for file_type in allowed_types:
-        if file_type in UPLOAD_SECURITY_CONFIG["allowed_extensions"]:
-            streamlit_types.extend(UPLOAD_SECURITY_CONFIG["allowed_extensions"][file_type])
-
-    # Enhanced help text with security info
-    enhanced_help = f"{help_text}\n\n🔒 Security: Max {max_size_mb or UPLOAD_SECURITY_CONFIG['max_file_size_mb']}MB, Types: {streamlit_types}"
-
-    uploaded_files = st.file_uploader(
-        label,
-        type=streamlit_types,
-        help=enhanced_help,
-        accept_multiple_files=accept_multiple_files,
-        key=key
-    )
-
-    if not uploaded_files:
+        st.error(f"Failed to create Azure token provider: {e}")
         return None
-
-    # Handle single vs multiple files
-    files_to_validate = uploaded_files if accept_multiple_files else [uploaded_files]
-    validated_files = []
-
-    for uploaded_file in files_to_validate:
-        # Validate the file
-        validation_result = validate_uploaded_file(uploaded_file, allowed_types, max_size_mb)
-
-        if not validation_result["valid"]:
-            st.error(f"❌ {uploaded_file.name}: {validation_result['error']}")
-
-            # Show helpful tips for the file type
-            primary_file_type = allowed_types[0] if allowed_types else "general"
-            with st.expander("💡 Upload Tips", expanded=False):
-                st.info(get_file_validation_help(primary_file_type))
-            continue
-
-        # Show warnings if any
-        if validation_result["warnings"]:
-            for warning in validation_result["warnings"]:
-                st.warning(f"⚠️ {uploaded_file.name}: {warning}")
-
-        # File passed validation
-        st.success(f"✅ {uploaded_file.name} validated successfully")
-        validated_files.append(uploaded_file)
-
-    # Return single file or list based on accept_multiple_files
-    if not validated_files:
-        return None
-
-    return validated_files if accept_multiple_files else validated_files[0]
-
-
-def get_file_validation_help(file_type: str) -> str:
-    """
-    Get help text for file validation errors.
-
-    Args:
-        file_type: The file type that failed validation
-
-    Returns:
-        Help text explaining common validation issues
-    """
-    help_texts = {
-        "pdf": """
-        📋 PDF Upload Tips:
-        • Ensure the file is a legitimate PDF (starts with %PDF-)
-        • Some PDF creation tools may embed unexpected content
-        • Try re-exporting your PDF from the original source
-        • Scanned PDFs are usually safer than text-based PDFs
-        """,
-        "xml": """
-        📋 XML/SBML Upload Tips:
-        • Ensure the file starts with <?xml or has XML content
-        • Check that the file isn't corrupted
-        • SBML files should have proper XML structure
-        """,
-        "spreadsheet": """
-        📋 Spreadsheet Upload Tips:
-        • Ensure file is saved in proper Excel/CSV format
-        • Avoid files with embedded macros or scripts
-        • CSV files should use standard delimiters
-        """,
-        "general": """
-        📋 General Upload Tips:
-        • Keep file sizes under the specified limit
-        • Use clean, descriptive filenames
-        • Avoid files from untrusted sources
-        • Contact support if legitimate files are being rejected
-        """
-    }
-
-    return help_texts.get(file_type, help_texts["general"])
-
-
-def sanitize_filename(filename: str) -> str:
-    """
-    Sanitize filename to prevent directory traversal and other attacks.
-
-    Args:
-        filename: Original filename
-
-    Returns:
-        Sanitized filename safe for filesystem operations
-    """
-    # Remove or replace dangerous characters
-    filename = re.sub(r'[<>:"|?*\\\/\0]', '_', filename)
-
-    # Remove leading/trailing whitespace and dots
-    filename = filename.strip(' .')
-
-    # Prevent directory traversal
-    filename = os.path.basename(filename)
-
-    # Ensure filename isn't too long
-    max_length = UPLOAD_SECURITY_CONFIG["max_filename_length"]
-    if len(filename) > max_length:
-        name, ext = os.path.splitext(filename)
-        filename = name[:max_length - len(ext)] + ext
-
-    # Ensure it's not empty
-    if not filename or filename in ['.', '..']:
-        filename = f"uploaded_file_{hashlib.md5(str(datetime.datetime.now()).encode()).hexdigest()[:8]}"
-
-    return filename
 
 
 def submit_feedback(user_response):
@@ -469,7 +179,7 @@
         save_chart: bool: Flag to save the chart to the chat history
     """
     # toggle_state = st.session_state[f'toggle_plotly_{tool_name}_{key.split("_")[-1]}']\
-    toggle_state = st.session_state[f"toggle_plotly_{key.split('plotly_')[1]}"]
+    toggle_state = st.session_state[f'toggle_plotly_{key.split("plotly_")[1]}']
     if toggle_state:
         df_simulation_results = df.melt(
             id_vars="Time", var_name="Species", value_name="Concentration"
@@ -515,7 +225,7 @@
     """
     # print (st.session_state['toggle_simulate_model_'+key.split("_")[-1]])
     # toggle_state = st.session_state[f'toggle_table_{tool_name}_{key.split("_")[-1]}']
-    toggle_state = st.session_state[f"toggle_table_{key.split('dataframe_')[1]}"]
+    toggle_state = st.session_state[f'toggle_table_{key.split("dataframe_")[1]}']
     if toggle_state:
         st.dataframe(df, use_container_width=True, key=key)
     if save_table:
@@ -579,7 +289,7 @@
     Function to get the sample questions for Talk2KnowledgeGraphs.
     """
     questions = [
-        'What genes are associated with Crohn\'s disease?',
+        "What genes are associated with Crohn's disease?",
         "List the drugs that target Interleukin-6 and show their molecular structures",
         "Extract a subgraph for JAK1 and JAK2 genes and visualize their interactions",
         "Find the pathway connections between TNF-alpha and inflammatory bowel disease",
@@ -637,13 +347,30 @@
     dic = {
         "sbml_file_path": [st.session_state.sbml_file_path],
         "text_embedding_model": get_text_embedding_model(
-            st.session_state.text_embedding_model
+            st.session_state.text_embedding_model, st.session_state.config
         ),
     }
+    # If a PDF has been uploaded in this session, include it every turn
+    pdf_path = st.session_state.get("pdf_file_path")
+    if pdf_path:
+        dic["pdf_file_name"] = pdf_path
     return dic
 
 
 def update_state_t2kg(st):
+    # Get the config from session state
+    cfg = st.session_state.config
+
+    # For T2AA4P, database config is stored separately in t2kg_config
+    # For T2KG, it's in the main config
+    if hasattr(st.session_state, "t2kg_config"):
+        # T2AA4P case - use the separate T2KG config for database info
+        db_config = st.session_state.t2kg_config
+        database_name = db_config.utils.database.milvus.milvus_db.database_name
+    else:
+        # T2KG case - use main config
+        database_name = cfg.utils.database.milvus.milvus_db.database_name
+
     dic = {
         "embedding_model": st.session_state.t2kg_emb_model,
         "uploaded_files": st.session_state.uploaded_files,
@@ -651,11 +378,10 @@
         "topk_edges": st.session_state.topk_edges,
         "dic_source_graph": [
             {
-                "name": st.session_state.config["kg_name"],
-                "kg_pyg_path": st.session_state.config["kg_pyg_path"],
-                "kg_text_path": st.session_state.config["kg_text_path"],
+                "name": database_name,
             }
         ],
+        "selections": st.session_state.selections,
     }
     return dic
 
@@ -711,7 +437,12 @@
     #     {"sbml_file_path": [st.session_state.sbml_file_path]}
     # )
     app.update_state(
-        config, {"llm_model": get_base_chat_model(st.session_state.llm_model)}
+        config,
+        {
+            "llm_model": get_base_chat_model(
+                st.session_state.llm_model, st.session_state.config
+            )
+        },
     )
     # app.update_state(
     #     config,
@@ -737,7 +468,6 @@
     elif agent == "T2KG":
         app.update_state(config, update_state_t2kg(st))
 
-    ERROR_FLAG = False
     with collect_runs() as cb:
         # Add Langsmith tracer
         tracer = LangChainTracer(project_name=st.session_state.project_name)
@@ -978,8 +708,7 @@
             )
             # print (df_selected)
             df_selected["Id"] = df_selected.apply(
-                lambda row: row["Link"],
-                axis=1,  # Ensure "Id" has the correct links
+                lambda row: row["Link"], axis=1  # Ensure "Id" has the correct links
             )
             df_selected = df_selected.drop(columns=["Link"])
             # Directly use the "Link" column for the "Id" column
@@ -1119,7 +848,7 @@
     figures_inner_html = ""
 
     for name, subgraph_nodes, subgraph_edges in zip(
-        graph_dict["name"], graph_dict["nodes"], graph_dict["edges"], strict=False
+        graph_dict["name"], graph_dict["nodes"], graph_dict["edges"]
     ):
         # Create a directed graph
         graph = nx.DiGraph()
@@ -1286,1461 +1015,6 @@
 #         )
 
 
-def get_text_embedding_model(model_name) -> Embeddings:
-    """
-    Function to get the text embedding model.
-
-    Args:
-        model_name: str: The name of the model
-
-    Returns:
-        Embeddings: The text embedding model
-    """
-    dic_text_embedding_models = {
-        "NVIDIA/llama-3.2-nv-embedqa-1b-v2": "nvidia/llama-3.2-nv-embedqa-1b-v2",
-        "OpenAI/text-embedding-ada-002": "text-embedding-ada-002",
-    }
-    if model_name.startswith("NVIDIA"):
-        return NVIDIAEmbeddings(model=dic_text_embedding_models[model_name])
-    return OpenAIEmbeddings(model=dic_text_embedding_models[model_name])
-
-
-def get_base_chat_model(model_name) -> BaseChatModel:
-    """
-    Function to get the base chat model.
-
-    Args:
-        model_name: str: The name of the model
-
-    Returns:
-        BaseChatModel: The base chat model
-    """
-    dic_llm_models = {
-        "NVIDIA/llama-3.3-70b-instruct": "meta/llama-3.3-70b-instruct",
-        "NVIDIA/llama-3.1-405b-instruct": "meta/llama-3.1-405b-instruct",
-        "NVIDIA/llama-3.1-70b-instruct": "meta/llama-3.1-70b-instruct",
-        "OpenAI/gpt-4o-mini": "gpt-4o-mini",
-    }
-    if model_name.startswith("Llama"):
-        return ChatOllama(model=dic_llm_models[model_name], temperature=0)
-    elif model_name.startswith("NVIDIA"):
-        return ChatNVIDIA(model=dic_llm_models[model_name], temperature=0)
-    return ChatOpenAI(model=dic_llm_models[model_name], temperature=0)
-
-
-@st.dialog("Warning ⚠️")
-def update_llm_model():
-    """
-    Function to update the LLM model.
-    """
-    llm_model = st.session_state.llm_model
-    st.warning(
-        f"Clicking 'Continue' will reset all agents, \
-            set the selected LLM to {llm_model}. \
-            This action will reset the entire app, \
-            and agents will lose access to the \
-            conversation history. Are you sure \
-            you want to proceed?"
-    )
-    if st.button("Continue"):
-        # st.session_state.vote = {"item": item, "reason": reason}
-        # st.rerun()
-        # Delete all the items in Session state
-        for key in st.session_state.keys():
-            if key in ["messages", "app"]:
-                del st.session_state[key]
-        st.rerun()
-
-
-def update_text_embedding_model(app):
-    """
-    Function to update the text embedding model.
-
-    Args:
-        app: The LangGraph app
-    """
-    config = {"configurable": {"thread_id": st.session_state.unique_id}}
-    app.update_state(
-        config,
-        {
-            "text_embedding_model": get_text_embedding_model(
-                st.session_state.text_embedding_model
-            )
-        },
-    )
-
-
-@st.dialog("Get started with Talk2Biomodels 🚀")
-def help_button():
-    """
-    Function to display the help dialog.
-    """
-    st.markdown(
-        """I am an AI agent designed to assist you with biological
-modeling and simulations. I can assist with tasks such as:
-1. Search specific models in the BioModels database.
-
-```
-Search models on Crohns disease
-```
-
-2. Extract information about models, including species, parameters, units,
-name and descriptions.
-
-```
-Briefly describe model 537 and
-its parameters related to drug dosage
-```
-
-3. Simulate models:
-    - Run simulations of models to see how they behave over time.
-    - Set the duration and the interval.
-    - Specify which species/parameters you want to include and their starting concentrations/values.
-    - Include recurring events.
-
-```
-Simulate the model 537 for 2016 hours and
-intervals 300 with an initial value
-of `DoseQ2W` set to 300 and `Dose` set to 0.
-```
-
-4. Answer questions about simulation results.
-
-```
-What is the concentration of species IL6 in serum
-at the end of simulation?
-```
-
-5. Create custom plots to visualize the simulation results.
-
-```
-Plot the concentration of all
-the interleukins over time.
-```
-
-6. Bring a model to a steady state and determine the concentration of a species at the steady state.
-
-```
-Bring BioModel 27 to a steady state,
-and then determine the Mpp concentration
-at the steady state.
-```
-
-7. Perform parameter scans to determine the effect of changing parameters on the model behavior.
-
-```
-How does the value of Pyruvate change in
-model 64 if the concentration of Extracellular Glucose
-is changed from 10 to 100 with a step size of 10?
-The simulation should run for 5 time units with an
-interval of 10.
-```
-
-8. Check out the [Use Cases](https://virtualpatientengine.github.io/AIAgents4Pharma/talk2biomodels/cases/Case_1/)
-for more examples, and the [FAQs](https://virtualpatientengine.github.io/AIAgents4Pharma/talk2biomodels/faq/)
-for common questions.
-
-9. Provide feedback to the developers by clicking on the feedback button.
-
-"""
-    )
-
-
-def apply_css():
-    """
-    Function to apply custom CSS for streamlit app.
-    """
-    # Styling using CSS
-    st.markdown(
-        """<style>
-        .stFileUploaderFile { display: none;}
-        #stFileUploaderPagination { display: none;}
-        .st-emotion-cache-wbtvu4 { display: none;}
-        </style>
-        """,
-        unsafe_allow_html=True,
-    )
-
-
-def get_file_type_icon(file_type: str) -> str:
-    """
-    Function to get the icon for the file type.
-
-    Args:
-        file_type (str): The file type.
-
-    Returns:
-        str: The icon for the file type.
-    """
-    return {"article": "📜", "drug_data": "💊", "multimodal": "📦"}.get(file_type)
-
-
-@st.fragment
-def get_t2b_uploaded_files(app):
-    """
-    Upload files for T2B agent with security validation.
-    """
-    # Upload the XML/SBML file with security validation
-    uploaded_sbml_file = secure_file_upload(
-        "Upload an XML/SBML file",
-        allowed_types=["xml"],
-        help_text="Upload a QSP as an XML/SBML file",
-        max_size_mb=25,  # Reasonable size for SBML files
-        accept_multiple_files=False,
-        key="secure_sbml_upload"
-    )
-
-    # Upload the article with security validation
-    article = secure_file_upload(
-        "Upload an article",
-        allowed_types=["pdf"],
-        help_text="Upload a PDF article to ask questions.",
-        max_size_mb=50,  # PDFs can be larger
-        accept_multiple_files=False,
-        key=f"secure_article_{st.session_state.t2b_article_key}"
-    )
-
-    # Update the agent state with the uploaded article
-    if article:
-        # Sanitize filename for security
-        safe_filename = sanitize_filename(article.name)
-
-        with tempfile.NamedTemporaryFile(delete=False, suffix=f"_{safe_filename}") as f:
-            f.write(article.read())
-        # Create config for the agent
-        config = {"configurable": {"thread_id": st.session_state.unique_id}}
-        # Update the agent state with the selected LLM model
-        app.update_state(config, {"pdf_file_name": f.name})
-
-        if article.name not in [
-            uf["file_name"] for uf in st.session_state.t2b_uploaded_files
-        ]:
-            st.session_state.t2b_uploaded_files.append(
-                {
-                    "file_name": safe_filename,  # Use sanitized filename
-                    "file_path": f.name,
-                    "file_type": "article",
-                    "uploaded_by": st.session_state.current_user,
-                    "uploaded_timestamp": datetime.datetime.now().strftime(
-                        "%Y-%m-%d %H:%M:%S"
-                    ),
-                }
-            )
-            article = None
-
-        # Display the uploaded article
-        for uploaded_file in st.session_state.t2b_uploaded_files:
-            col1, col2 = st.columns([4, 1])
-            with col1:
-                st.write(
-                    get_file_type_icon(uploaded_file["file_type"])
-                    + uploaded_file["file_name"]
-                )
-            with col2:
-                if st.button("🗑️", key=uploaded_file["file_path"]):
-                    with st.spinner("Removing uploaded file ..."):
-                        st.session_state.t2b_uploaded_files.remove(uploaded_file)
-                        st.cache_data.clear()
-                        st.session_state.t2b_article_key += 1
-                        st.rerun(scope="fragment")
-
-    # Return the uploaded file
-    return uploaded_sbml_file
-
-
-@st.fragment
-def initialize_selections() -> None:
-    """
-    Initialize the selections.
-
-    Args:
-        cfg: The configuration object.
-    """
-    # with open(st.session_state.config["kg_pyg_path"], "rb") as f:
-    # pyg_graph = pickle.load(f)
-    # graph_nodes = pd.read_parquet(st.session_state.config["kg_nodes_path"])
-    node_types = st.session_state.config["kg_node_types"]
-
-    # Populate the selections based on the node type from the graph
-    selections = {}
-    for i in node_types:
-        selections[i] = []
-
-    return selections
-
-
-@st.fragment
-def get_uploaded_files(cfg: hydra.core.config_store.ConfigStore) -> None:
-    """
-    Upload files to a directory set in cfg.upload_data_dir, and display them in the UI.
-    Now with comprehensive security validation.
-
-    Args:
-        cfg: The configuration object.
-    """
-    data_package_files = secure_file_upload(
-        "💊 Upload pre-clinical drug data",
-        allowed_types=["text", "spreadsheet", "pdf"],  # Allow common data formats
-        help_text="Free-form text. Must contain atleast drug targets and kinetic parameters",
-        max_size_mb=25,
-        accept_multiple_files=True,
-        key=f"secure_uploader_{st.session_state.data_package_key}",
-    )
-
-    multimodal_files = secure_file_upload(
-        "📦 Upload multimodal endotype/phenotype data package",
-        allowed_types=["spreadsheet"],  # Spreadsheets for structured data
-        help_text="A spread sheet containing multimodal endotype/phenotype data package (e.g., genes, drugs, etc.)",
-        max_size_mb=50,  # Larger for data packages
-        accept_multiple_files=True,
-        key=f"secure_uploader_multimodal_{st.session_state.multimodal_key}",
-    )
-
-    # Merge the uploaded files (handle None values)
-    uploaded_files = []
-    if data_package_files:
-        uploaded_files = data_package_files if isinstance(data_package_files, list) else [data_package_files]
-    if multimodal_files:
-        additional_files = multimodal_files if isinstance(multimodal_files, list) else [multimodal_files]
-        uploaded_files.extend(additional_files)
-
-    if uploaded_files:
-        with st.spinner("Storing uploaded file(s) ..."):
-            for uploaded_file in uploaded_files:
-                # Sanitize filename for security
-                safe_filename = sanitize_filename(uploaded_file.name)
-
-                if safe_filename not in [
-                    uf["file_name"] for uf in st.session_state.uploaded_files
-                ]:
-                    current_timestamp = datetime.datetime.now().strftime(
-                        "%Y-%m-%d %H:%M:%S"
-                    )
-
-                    # Determine file type based on which uploader it came from
-                    file_type = "drug_data"  # Default
-                    if data_package_files and uploaded_file in (data_package_files if isinstance(data_package_files, list) else [data_package_files]):
-                        file_type = "drug_data"
-                    elif multimodal_files and uploaded_file in (multimodal_files if isinstance(multimodal_files, list) else [multimodal_files]):
-                        file_type = "multimodal"
-
-                    safe_file_path = os.path.join(cfg.upload_data_dir, safe_filename)
-
-                    st.session_state.uploaded_files.append(
-                        {
-                            "file_name": safe_filename,  # Use sanitized filename
-                            "file_path": safe_file_path,
-                            "file_type": file_type,
-                            "uploaded_by": st.session_state.current_user,
-                            "uploaded_timestamp": current_timestamp,
-                        }
-                    )
-
-                    # Write file securely
-                    with open(safe_file_path, "wb") as f:
-                        f.write(uploaded_file.getbuffer())
-
-    # Display uploaded files and provide a remove button
-    for uploaded_file in st.session_state.uploaded_files:
-        col1, col2 = st.columns([4, 1])
-        with col1:
-            st.write(
-                get_file_type_icon(uploaded_file["file_type"])
-                + uploaded_file["file_name"]
-            )
-        with col2:
-            if st.button("🗑️", key=uploaded_file["file_name"]):
-                with st.spinner("Removing uploaded file ..."):
-                    if os.path.isfile(
-                        f"{cfg.upload_data_dir}/{uploaded_file['file_name']}"
-                    ):
-                        os.remove(f"{cfg.upload_data_dir}/{uploaded_file['file_name']}")
-                    st.session_state.uploaded_files.remove(uploaded_file)
-                    st.cache_data.clear()
-                    st.session_state.data_package_key += 1
-                    st.session_state.multimodal_key += 1
-                    st.rerun(scope="fragment")
-
-
-def setup_milvus(cfg: dict):
-    """
-    Function to connect to the Milvus database.
-
-    Args:
-        cfg: The configuration dictionary containing Milvus connection details.
-    """
-    # Check if the connection already exists
-    if not connections.has_connection(cfg.milvus_db.alias):
-        # Create a new connection to Milvus
-        # Connect to Milvus
-        connections.connect(
-            alias=cfg.milvus_db.alias,
-            host=cfg.milvus_db.host,
-            port=cfg.milvus_db.port,
-            user=cfg.milvus_db.user,
-            password=cfg.milvus_db.password,
-        )
-        print("Connected to Milvus database.")
-    else:
-        print("Already connected to Milvus database.")
-
-    # Use a predefined Milvus database
-    db.using_database(cfg.milvus_db.database_name)
-
-    return connections.get_connection_addr(cfg.milvus_db.alias)
-
-
-def get_cache_edge_index(cfg: dict):
-    """
-    Function to get the edge index of the knowledge graph in the Milvus collection.
-    Due to massive records that we should query to get edge index from the Milvus database,
-    we pre-loaded this information when the app is started and stored it in a state.
-
-    Args:
-        cfg: The configuration dictionary containing the path to the edge index file.
-
-    Returns:
-        The edge index.
-    """
-    # Load collection
-    coll = Collection(f"{cfg.milvus_db.database_name}_edges")
-    coll.load()
-
-    batch_size = cfg.milvus_db.query_batch_size
-    head_list = []
-    tail_list = []
-    for start in range(0, coll.num_entities, batch_size):
-        end = min(start + batch_size, coll.num_entities)
-        print(f"Processing triplet_index range: {start} to {end}")
-        batch = coll.query(
-            expr=f"triplet_index >= {start} and triplet_index < {end}",
-            output_fields=["head_index", "tail_index"],
-        )
-        head_list.extend([r["head_index"] for r in batch])
-        tail_list.extend([r["tail_index"] for r in batch])
-    edge_index = [head_list, tail_list]
-
-    # Save the edge index to a file
-    with open(cfg.milvus_db.cache_edge_index_path, "wb") as f:
-        pickle.dump(edge_index, f)
-=======
-#!/usr/bin/env python3
-
-"""
-Utils for Streamlit.
-"""
-
-import datetime
-import os
-import re
-import tempfile
-
-import gravis
-import hydra
-import networkx as nx
-import pandas as pd
-import plotly.express as px
-import streamlit as st
-import streamlit.components.v1 as components
-from azure.identity import DefaultAzureCredential, get_bearer_token_provider
-from langchain.callbacks.tracers import LangChainTracer
-from langchain_core.embeddings import Embeddings
-from langchain_core.language_models import BaseChatModel
-from langchain_core.messages import AIMessage, AIMessageChunk, ChatMessage, HumanMessage
-from langchain_core.tracers.context import collect_runs
-from langchain_nvidia_ai_endpoints import ChatNVIDIA, NVIDIAEmbeddings
-from langchain_ollama import ChatOllama, OllamaEmbeddings
-from langchain_openai import AzureChatOpenAI, ChatOpenAI
-from langchain_openai.embeddings import OpenAIEmbeddings
-from langsmith import Client
-
-
-def resolve_logo(cfg) -> str | None:
-    """
-    Resolve a logo path from config with safe fallbacks.
-
-    Args:
-        cfg: Hydra configuration object with app.frontend.logo_paths
-
-    Returns:
-        str | None: Path to logo image if found, else None
-    """
-    try:
-        container_path = cfg.app.frontend.logo_paths.container
-        local_path = cfg.app.frontend.logo_paths.local
-        relative_cfg = cfg.app.frontend.logo_paths.relative
-    except Exception:
-        # Minimal fallback if config paths are missing
-        container_path = "/app/docs/assets/VPE.png"
-        local_path = "docs/assets/VPE.png"
-        relative_cfg = "../../docs/assets/VPE.png"
-
-    if os.path.exists(container_path):
-        return container_path
-    if os.path.exists(local_path):
-        return local_path
-    script_dir = os.path.dirname(os.path.abspath(__file__))
-    # __file__ is utils dir; adjust to app dir for relative
-    # Go up one to frontend
-    script_dir = os.path.dirname(script_dir)
-    relative_path = os.path.join(script_dir, relative_cfg)
-    if os.path.exists(relative_path):
-        return relative_path
-    return None
-
-
-def get_azure_token_provider():
-    """
-    Get Azure AD token provider for Azure OpenAI authentication.
-
-    Returns:
-        token provider for Azure AD authentication
-    """
-    try:
-        return get_bearer_token_provider(
-            DefaultAzureCredential(), "https://cognitiveservices.azure.com/.default"
-        )
-    except Exception as e:
-        st.error(f"Failed to create Azure token provider: {e}")
-        return None
-
-
-def submit_feedback(user_response):
-    """
-    Function to submit feedback to the developers.
-
-    Args:
-        user_response: dict: The user response
-    """
-    client = Client()
-    client.create_feedback(
-        st.session_state.run_id,
-        key="feedback",
-        score=1 if user_response["score"] == "👍" else 0,
-        comment=user_response["text"],
-    )
-    st.info("Your feedback is on its way to the developers. Thank you!", icon="🚀")
-
-
-def render_table_plotly(
-    uniq_msg_id, content, df_selected, x_axis_label="Time", y_axis_label="Concentration"
-):
-    """
-    Function to render the table and plotly chart in the chat.
-
-    Args:
-        uniq_msg_id: str: The unique message id
-        msg: dict: The message object
-        df_selected: pd.DataFrame: The selected dataframe
-    """
-    # Display the toggle button to suppress the table
-    render_toggle(
-        key="toggle_plotly_" + uniq_msg_id,
-        toggle_text="Show Plot",
-        toggle_state=True,
-        save_toggle=True,
-    )
-    # Display the plotly chart
-    render_plotly(
-        df_selected,
-        key="plotly_" + uniq_msg_id,
-        title=content,
-        y_axis_label=y_axis_label,
-        x_axis_label=x_axis_label,
-        save_chart=True,
-    )
-    # Display the toggle button to suppress the table
-    render_toggle(
-        key="toggle_table_" + uniq_msg_id,
-        toggle_text="Show Table",
-        toggle_state=False,
-        save_toggle=True,
-    )
-    # Display the table
-    render_table(df_selected, key="dataframe_" + uniq_msg_id, save_table=True)
-    st.empty()
-
-
-def render_toggle(
-    key: str, toggle_text: str, toggle_state: bool, save_toggle: bool = False
-):
-    """
-    Function to render the toggle button to show/hide the table.
-
-    Args:
-        key: str: The key for the toggle button
-        toggle_text: str: The text for the toggle button
-        toggle_state: bool: The state of the toggle button
-        save_toggle: bool: Flag to save the toggle button to the chat history
-    """
-    st.toggle(toggle_text, toggle_state, help="""Toggle to show/hide data""", key=key)
-    # print (key)
-    if save_toggle:
-        # Add data to the chat history
-        st.session_state.messages.append(
-            {
-                "type": "toggle",
-                "content": toggle_text,
-                "toggle_state": toggle_state,
-                "key": key,
-            }
-        )
-
-
-def render_plotly(
-    df: pd.DataFrame,
-    key: str,
-    title: str,
-    y_axis_label: str,
-    x_axis_label: str,
-    save_chart: bool = False,
-):
-    """
-    Function to visualize the dataframe using Plotly.
-
-    Args:
-        df: pd.DataFrame: The input dataframe
-        key: str: The key for the plotly chart
-        title: str: The title of the plotly chart
-        save_chart: bool: Flag to save the chart to the chat history
-    """
-    # toggle_state = st.session_state[f'toggle_plotly_{tool_name}_{key.split("_")[-1]}']\
-    toggle_state = st.session_state[f'toggle_plotly_{key.split("plotly_")[1]}']
-    if toggle_state:
-        df_simulation_results = df.melt(
-            id_vars="Time", var_name="Species", value_name="Concentration"
-        )
-        fig = px.line(
-            df_simulation_results,
-            x="Time",
-            y="Concentration",
-            color="Species",
-            title=title,
-            height=500,
-            width=600,
-        )
-        # Set y axis label
-        fig.update_yaxes(title_text=f"Quantity ({y_axis_label})")
-        # Set x axis label
-        fig.update_xaxes(title_text=f"Time ({x_axis_label})")
-        # Display the plotly chart
-        st.plotly_chart(fig, use_container_width=True, key=key)
-    if save_chart:
-        # Add data to the chat history
-        st.session_state.messages.append(
-            {
-                "type": "plotly",
-                "content": df,
-                "key": key,
-                "title": title,
-                "y_axis_label": y_axis_label,
-                "x_axis_label": x_axis_label,
-                # "tool_name": tool_name
-            }
-        )
-
-
-def render_table(df: pd.DataFrame, key: str, save_table: bool = False):
-    """
-    Function to render the table in the chat.
-
-    Args:
-        df: pd.DataFrame: The input dataframe
-        key: str: The key for the table
-        save_table: bool: Flag to save the table to the chat history
-    """
-    # print (st.session_state['toggle_simulate_model_'+key.split("_")[-1]])
-    # toggle_state = st.session_state[f'toggle_table_{tool_name}_{key.split("_")[-1]}']
-    toggle_state = st.session_state[f'toggle_table_{key.split("dataframe_")[1]}']
-    if toggle_state:
-        st.dataframe(df, use_container_width=True, key=key)
-    if save_table:
-        # Add data to the chat history
-        st.session_state.messages.append(
-            {
-                "type": "dataframe",
-                "content": df,
-                "key": key,
-                # "tool_name": tool_name
-            }
-        )
-
-
-def sample_questions():
-    """
-    Function to get the sample questions.
-    """
-    questions = [
-        'Search for all biomodels on "Crohns Disease"',
-        "Briefly describe biomodel 971 and simulate it for 50 days with an interval of 50.",
-        "Bring biomodel 27 to a steady state, and then "
-        "determine the Mpp concentration at the steady state.",
-        "How will the concentration of Mpp change in model 27, "
-        "if the initial value of MAPKK were to be changed between 1 and 100 in steps of 10?",
-        "Show annotations of all interleukins in model 537",
-    ]
-    return questions
-
-
-def sample_questions_t2s():
-    """
-    Function to get the sample questions for Talk2Scholars.
-    """
-    questions = [
-        "Find articles on 'Bridging Biomedical Foundation Models via Knowledge Graphs'.",
-        "Tell me more about the first article in the last search results",
-        "Save these articles in my Zotero library under the collection 'Curiosity'",
-        "Download the last displayed articles and summarize the pre-trained foundation models used in the articles.",
-        "Show all the papers in my Zotero library.",
-        "Describe the PDB IDs of the GPCR 3D structures used in all the PDFs, and explain how the embeddings of the GPCR sequences were generated.",
-    ]
-    return questions
-
-
-def sample_questions_t2aa4p():
-    """
-    Function to get the sample questions for Talk2AIAgents4Pharma.
-    """
-    questions = [
-        'Search for all the biomodels on "Crohns Disease"',
-        "Briefly describe biomodel 537 and simulate it for 2016 hours with an interval of 100.",
-        "List the drugs that target Interleukin-6",
-        "What genes are associated with Crohn's disease?",
-    ]
-    return questions
-
-
-def sample_questions_t2kg():
-    """
-    Function to get the sample questions for Talk2KnowledgeGraphs.
-    """
-    questions = [
-        "What genes are associated with Crohn's disease?",
-        "List the drugs that target Interleukin-6 and show their molecular structures",
-        "Extract a subgraph for JAK1 and JAK2 genes and visualize their interactions",
-        "Find the pathway connections between TNF-alpha and inflammatory bowel disease",
-        "What are the drug targets for treating ulcerative colitis?",
-    ]
-    return questions
-
-
-def stream_response(response):
-    """
-    Function to stream the response from the agent.
-
-    Args:
-        response: dict: The response from the agent
-    """
-    agent_responding = False
-    for chunk in response:
-        # Stream only the AIMessageChunk
-        if not isinstance(chunk[0], AIMessageChunk):
-            continue
-        # print (chunk[0].content, chunk[1])
-        # Exclude the tool calls that are not part of the conversation
-        # if "branch:agent:should_continue:tools" not in chunk[1]["langgraph_triggers"]:
-        # if chunk[1]["checkpoint_ns"].startswith("supervisor"):
-        #     continue
-        if chunk[1]["checkpoint_ns"].startswith("supervisor") is False:
-            agent_responding = True
-            if "branch:to:agent" in chunk[1]["langgraph_triggers"]:
-                if chunk[0].content == "":
-                    yield "\n"
-                yield chunk[0].content
-        else:
-            # If no agent has responded yet
-            # and the message is from the supervisor
-            # then display the message
-            if agent_responding is False:
-                if "branch:to:agent" in chunk[1]["langgraph_triggers"]:
-                    if chunk[0].content == "":
-                        yield "\n"
-                    yield chunk[0].content
-        # if "tools" in chunk[1]["langgraph_triggers"]:
-        #     agent_responded = True
-        #     if chunk[0].content == "":
-        #         yield "\n"
-        #     yield chunk[0].content
-        # if agent_responding:
-        #     continue
-        # if "branch:to:agent" in chunk[1]["langgraph_triggers"]:
-        #     if chunk[0].content == "":
-        #         yield "\n"
-        #     yield chunk[0].content
-
-
-def update_state_t2b(st):
-    dic = {
-        "sbml_file_path": [st.session_state.sbml_file_path],
-        "text_embedding_model": get_text_embedding_model(
-            st.session_state.text_embedding_model, st.session_state.config
-        ),
-    }
-    # If a PDF has been uploaded in this session, include it every turn
-    pdf_path = st.session_state.get("pdf_file_path")
-    if pdf_path:
-        dic["pdf_file_name"] = pdf_path
-    return dic
-
-
-def update_state_t2kg(st):
-    # Get the config from session state
-    cfg = st.session_state.config
-
-    # For T2AA4P, database config is stored separately in t2kg_config
-    # For T2KG, it's in the main config
-    if hasattr(st.session_state, "t2kg_config"):
-        # T2AA4P case - use the separate T2KG config for database info
-        db_config = st.session_state.t2kg_config
-        database_name = db_config.utils.database.milvus.milvus_db.database_name
-    else:
-        # T2KG case - use main config
-        database_name = cfg.utils.database.milvus.milvus_db.database_name
-
-    dic = {
-        "embedding_model": st.session_state.t2kg_emb_model,
-        "uploaded_files": st.session_state.uploaded_files,
-        "topk_nodes": st.session_state.topk_nodes,
-        "topk_edges": st.session_state.topk_edges,
-        "dic_source_graph": [
-            {
-                "name": database_name,
-            }
-        ],
-        "selections": st.session_state.selections,
-    }
-    return dic
-
-
-def get_ai_messages(current_state):
-    last_msg_is_human = False
-    # If only supervisor answered i.e. no agent was called
-    if isinstance(current_state.values["messages"][-2], HumanMessage):
-        # msgs_to_consider = current_state.values["messages"]
-        last_msg_is_human = True
-    # else:
-    #     # If agent answered i.e. ignore the supervisor msg
-    #     msgs_to_consider = current_state.values["messages"][:-1]
-    msgs_to_consider = current_state.values["messages"]
-    # Get all the AI msgs in the
-    # last response from the state
-    assistant_content = []
-    # print ('LEN:', len(current_state.values["messages"][:-1]))
-    # print (current_state.values["messages"][-2])
-    # Variable to check if the last message is from the "supervisor"
-    # Supervisor message exists for agents that have sub-agents
-    # In such cases, the last message is from the supervisor
-    # and that is the message to be displayed to the user.
-    # for msg in current_state.values["messages"][:-1][::-1]:
-    for msg in msgs_to_consider[::-1]:
-        if isinstance(msg, HumanMessage):
-            break
-        if (
-            isinstance(msg, AIMessage)
-            and msg.content != ""
-            and msg.name == "supervisor"
-            and last_msg_is_human is False
-        ):
-            continue
-        # Run the following code if the message is from the agent
-        if isinstance(msg, AIMessage) and msg.content != "":
-            assistant_content.append(msg.content)
-            continue
-    # Reverse the order
-    assistant_content = assistant_content[::-1]
-    # Join the messages
-    assistant_content = "\n".join(assistant_content)
-    return assistant_content
-
-
-def get_response(agent, graphs_visuals, app, st, prompt):
-    # Create config for the agent
-    config = {"configurable": {"thread_id": st.session_state.unique_id}}
-    # Update the agent state with the selected LLM model
-    current_state = app.get_state(config)
-    # app.update_state(
-    #     config,
-    #     {"sbml_file_path": [st.session_state.sbml_file_path]}
-    # )
-    app.update_state(
-        config,
-        {
-            "llm_model": get_base_chat_model(
-                st.session_state.llm_model, st.session_state.config
-            )
-        },
-    )
-    # app.update_state(
-    #     config,
-    #     {"text_embedding_model": get_text_embedding_model(
-    #         st.session_state.text_embedding_model),
-    #     "embedding_model": get_text_embedding_model(
-    #         st.session_state.text_embedding_model),
-    #     "uploaded_files": st.session_state.uploaded_files,
-    #     "topk_nodes": st.session_state.topk_nodes,
-    #     "topk_edges": st.session_state.topk_edges,
-    #     "dic_source_graph": [
-    #         {
-    #             "name": st.session_state.config["kg_name"],
-    #             "kg_pyg_path": st.session_state.config["kg_pyg_path"],
-    #             "kg_text_path": st.session_state.config["kg_text_path"],
-    #         }
-    #     ]}
-    # )
-    if agent == "T2AA4P":
-        app.update_state(config, update_state_t2b(st) | update_state_t2kg(st))
-    elif agent == "T2B":
-        app.update_state(config, update_state_t2b(st))
-    elif agent == "T2KG":
-        app.update_state(config, update_state_t2kg(st))
-
-    with collect_runs() as cb:
-        # Add Langsmith tracer
-        tracer = LangChainTracer(project_name=st.session_state.project_name)
-        # Get response from the agent
-        if current_state.values["llm_model"]._llm_type == "chat-nvidia-ai-playground":
-            response = app.invoke(
-                {"messages": [HumanMessage(content=prompt)]},
-                config=config | {"callbacks": [tracer]},
-                # stream_mode="messages"
-            )
-            # Get the current state of the graph
-            current_state = app.get_state(config)
-            # Get last response's AI messages
-            assistant_content = get_ai_messages(current_state)
-            # st.markdown(response["messages"][-1].content)
-            st.write(assistant_content)
-        else:
-            response = app.stream(
-                {"messages": [HumanMessage(content=prompt)]},
-                config=config | {"callbacks": [tracer]},
-                stream_mode="messages",
-            )
-            st.write_stream(stream_response(response))
-        # print (cb.traced_runs)
-        # Save the run id and use to save the feedback
-        st.session_state.run_id = cb.traced_runs[-1].id
-
-    # Get the current state of the graph
-    current_state = app.get_state(config)
-    # Get last response's AI messages
-    assistant_content = get_ai_messages(current_state)
-    # # Get all the AI msgs in the
-    # # last response from the state
-    # assistant_content = []
-    # for msg in current_state.values["messages"][::-1]:
-    #     if isinstance(msg, HumanMessage):
-    #         break
-    #     if isinstance(msg, AIMessage) and msg.content != '':
-    #         assistant_content.append(msg.content)
-    #         continue
-    # # Reverse the order
-    # assistant_content = assistant_content[::-1]
-    # # Join the messages
-    # assistant_content = '\n'.join(assistant_content)
-    # Add response to chat history
-    assistant_msg = ChatMessage(
-        # response["messages"][-1].content,
-        # current_state.values["messages"][-1].content,
-        assistant_content,
-        role="assistant",
-    )
-    st.session_state.messages.append({"type": "message", "content": assistant_msg})
-    # # Display the response in the chat
-    # st.markdown(response["messages"][-1].content)
-    st.empty()
-    # Get the current state of the graph
-    current_state = app.get_state(config)
-    # Get the messages from the current state
-    # and reverse the order
-    reversed_messages = current_state.values["messages"][::-1]
-    # Loop through the reversed messages until a
-    # HumanMessage is found i.e. the last message
-    # from the user. This is to display the results
-    # of the tool calls made by the agent since the
-    # last message from the user.
-    for msg in reversed_messages:
-        # print (msg)
-        # Break the loop if the message is a HumanMessage
-        # i.e. the last message from the user
-        if isinstance(msg, HumanMessage):
-            break
-        # Skip the message if it is an AIMessage
-        # i.e. a message from the agent. An agent
-        # may make multiple tool calls before the
-        # final response to the user.
-        if isinstance(msg, AIMessage):
-            # print ('AIMessage', msg)
-            continue
-        # Work on the message if it is a ToolMessage
-        # These may contain additional visuals that
-        # need to be displayed to the user.
-        # print("ToolMessage", msg)
-        # Skip the Tool message if it is an error message
-        if msg.status == "error":
-            continue
-        # Create a unique message id to identify the tool call
-        # msg.name is the name of the tool
-        # msg.tool_call_id is the unique id of the tool call
-        # st.session_state.run_id is the unique id of the run
-        uniq_msg_id = (
-            msg.name + "_" + msg.tool_call_id + "_" + str(st.session_state.run_id)
-        )
-        print(uniq_msg_id)
-        if msg.name in ["simulate_model", "custom_plotter"]:
-            if msg.name == "simulate_model":
-                print(
-                    "-",
-                    len(current_state.values["dic_simulated_data"]),
-                    "simulate_model",
-                )
-                # Convert the simulated data to a single dictionary
-                dic_simulated_data = {}
-                for data in current_state.values["dic_simulated_data"]:
-                    for key in data:
-                        if key not in dic_simulated_data:
-                            dic_simulated_data[key] = []
-                        dic_simulated_data[key] += [data[key]]
-                # Create a pandas dataframe from the dictionary
-                df_simulated_data = pd.DataFrame.from_dict(dic_simulated_data)
-                # Get the simulated data for the current tool call
-                df_simulated = pd.DataFrame(
-                    df_simulated_data[
-                        df_simulated_data["tool_call_id"] == msg.tool_call_id
-                    ]["data"].iloc[0]
-                )
-                df_selected = df_simulated
-            elif msg.name == "custom_plotter":
-                if msg.artifact:
-                    df_selected = pd.DataFrame.from_dict(msg.artifact["dic_data"])
-                    # print (df_selected)
-                else:
-                    continue
-            # Display the talbe and plotly chart
-            render_table_plotly(
-                uniq_msg_id,
-                msg.content,
-                df_selected,
-                x_axis_label=msg.artifact["x_axis_label"],
-                y_axis_label=msg.artifact["y_axis_label"],
-            )
-        elif msg.name == "steady_state":
-            if not msg.artifact:
-                continue
-            # Create a pandas dataframe from the dictionary
-            df_selected = pd.DataFrame.from_dict(msg.artifact["dic_data"])
-            # Make column 'species_name' the index
-            df_selected.set_index("species_name", inplace=True)
-            # Display the toggle button to suppress the table
-            render_toggle(
-                key="toggle_table_" + uniq_msg_id,
-                toggle_text="Show Table",
-                toggle_state=True,
-                save_toggle=True,
-            )
-            # Display the table
-            render_table(df_selected, key="dataframe_" + uniq_msg_id, save_table=True)
-        elif msg.name == "search_models":
-            if not msg.artifact:
-                continue
-            # Create a pandas dataframe from the dictionary
-            df_selected = pd.DataFrame.from_dict(msg.artifact["dic_data"])
-            # Pick selected columns
-            df_selected = df_selected[["url", "name", "format", "submissionDate"]]
-            # Display the toggle button to suppress the table
-            render_toggle(
-                key="toggle_table_" + uniq_msg_id,
-                toggle_text="Show Table",
-                toggle_state=True,
-                save_toggle=True,
-            )
-            # Display the table
-            st.dataframe(
-                df_selected,
-                use_container_width=True,
-                key="dataframe_" + uniq_msg_id,
-                hide_index=True,
-                column_config={
-                    "url": st.column_config.LinkColumn(
-                        label="ID",
-                        help="Click to open the link associated with the Id",
-                        validate=r"^http://.*$",  # Ensure the link is valid
-                        display_text=r"^https://www.ebi.ac.uk/biomodels/(.*?)$",
-                    ),
-                    "name": st.column_config.TextColumn("Name"),
-                    "format": st.column_config.TextColumn("Format"),
-                    "submissionDate": st.column_config.TextColumn("Submission Date"),
-                },
-            )
-            # Add data to the chat history
-            st.session_state.messages.append(
-                {
-                    "type": "dataframe",
-                    "content": df_selected,
-                    "key": "dataframe_" + uniq_msg_id,
-                    "tool_name": msg.name,
-                }
-            )
-
-        elif msg.name == "parameter_scan":
-            # Convert the scanned data to a single dictionary
-            dic_scanned_data = {}
-            for data in current_state.values["dic_scanned_data"]:
-                for key in data:
-                    if key not in dic_scanned_data:
-                        dic_scanned_data[key] = []
-                    dic_scanned_data[key] += [data[key]]
-            # Create a pandas dataframe from the dictionary
-            df_scanned_data = pd.DataFrame.from_dict(dic_scanned_data)
-            # Get the scanned data for the current tool call
-            df_scanned_current_tool_call = pd.DataFrame(
-                df_scanned_data[df_scanned_data["tool_call_id"] == msg.tool_call_id]
-            )
-            # df_scanned_current_tool_call.drop_duplicates()
-            # print (df_scanned_current_tool_call)
-            for count in range(0, len(df_scanned_current_tool_call.index)):
-                # Get the scanned data for the current tool call
-                df_selected = pd.DataFrame(
-                    df_scanned_data[
-                        df_scanned_data["tool_call_id"] == msg.tool_call_id
-                    ]["data"].iloc[count]
-                )
-                # Display the toggle button to suppress the table
-                render_table_plotly(
-                    uniq_msg_id + "_" + str(count),
-                    df_scanned_current_tool_call["name"].iloc[count],
-                    df_selected,
-                    x_axis_label=msg.artifact["x_axis_label"],
-                    y_axis_label=msg.artifact["y_axis_label"],
-                )
-        elif msg.name in ["get_annotation"]:
-            if not msg.artifact:
-                continue
-            # Convert the annotated data to a single dictionary
-            # print ('-', len(current_state.values["dic_annotations_data"]))
-            dic_annotations_data = {}
-            for data in current_state.values["dic_annotations_data"]:
-                # print (data)
-                for key in data:
-                    if key not in dic_annotations_data:
-                        dic_annotations_data[key] = []
-                    dic_annotations_data[key] += [data[key]]
-            df_annotations_data = pd.DataFrame.from_dict(dic_annotations_data)
-            # Get the annotated data for the current tool call
-            df_selected = pd.DataFrame(
-                df_annotations_data[
-                    df_annotations_data["tool_call_id"] == msg.tool_call_id
-                ]["data"].iloc[0]
-            )
-            # print (df_selected)
-            df_selected["Id"] = df_selected.apply(
-                lambda row: row["Link"], axis=1  # Ensure "Id" has the correct links
-            )
-            df_selected = df_selected.drop(columns=["Link"])
-            # Directly use the "Link" column for the "Id" column
-            render_toggle(
-                key="toggle_table_" + uniq_msg_id,
-                toggle_text="Show Table",
-                toggle_state=True,
-                save_toggle=True,
-            )
-            st.dataframe(
-                df_selected,
-                use_container_width=True,
-                key="dataframe_" + uniq_msg_id,
-                hide_index=True,
-                column_config={
-                    "Id": st.column_config.LinkColumn(
-                        label="Id",
-                        help="Click to open the link associated with the Id",
-                        validate=r"^http://.*$",  # Ensure the link is valid
-                        display_text=r"^http://identifiers\.org/(.*?)$",
-                    ),
-                    "Species Name": st.column_config.TextColumn("Species Name"),
-                    "Description": st.column_config.TextColumn("Description"),
-                    "Database": st.column_config.TextColumn("Database"),
-                },
-            )
-            # Add data to the chat history
-            st.session_state.messages.append(
-                {
-                    "type": "dataframe",
-                    "content": df_selected,
-                    "key": "dataframe_" + uniq_msg_id,
-                    "tool_name": msg.name,
-                }
-            )
-        elif msg.name in ["subgraph_extraction"]:
-            print(
-                "-",
-                len(current_state.values["dic_extracted_graph"]),
-                "subgraph_extraction",
-            )
-            # Add the graph into the visuals list
-            latest_graph = current_state.values["dic_extracted_graph"][-1]
-            if current_state.values["dic_extracted_graph"]:
-                graphs_visuals.append(
-                    {
-                        "content": latest_graph["graph_dict"],
-                        "key": "subgraph_" + uniq_msg_id,
-                    }
-                )
-        elif msg.name in ["display_dataframe"]:
-            # This is a tool of T2S agent's sub-agent S2
-            dic_papers = msg.artifact
-            if not dic_papers:
-                continue
-            df_papers = pd.DataFrame.from_dict(dic_papers, orient="index")
-            # Add index as a column "key"
-            df_papers["Key"] = df_papers.index
-            # Drop index
-            df_papers.reset_index(drop=True, inplace=True)
-            # Drop colum abstract
-            # Define the columns to drop
-            columns_to_drop = [
-                "Abstract",
-                "Key",
-                "paper_ids",
-                "arxiv_id",
-                "pm_id",
-                "pmc_id",
-                "doi",
-                "semantic_scholar_paper_id",
-                "source",
-                "filename",
-                "pdf_url",
-                "attachment_key",
-            ]
-
-            # Check if columns exist before dropping
-            existing_columns = [
-                col for col in columns_to_drop if col in df_papers.columns
-            ]
-
-            if existing_columns:
-                df_papers.drop(columns=existing_columns, inplace=True)
-
-            if "Year" in df_papers.columns:
-                df_papers["Year"] = df_papers["Year"].apply(
-                    lambda x: (
-                        str(int(x)) if pd.notna(x) and str(x).isdigit() else None
-                    )
-                )
-
-            if "Date" in df_papers.columns:
-                df_papers["Date"] = df_papers["Date"].apply(
-                    lambda x: (
-                        pd.to_datetime(x, errors="coerce").strftime("%Y-%m-%d")
-                        if pd.notna(pd.to_datetime(x, errors="coerce"))
-                        else None
-                    )
-                )
-
-            st.dataframe(
-                df_papers,
-                hide_index=True,
-                column_config={
-                    "URL": st.column_config.LinkColumn(
-                        display_text="Open",
-                    ),
-                },
-            )
-            # Add data to the chat history
-            st.session_state.messages.append(
-                {
-                    "type": "dataframe",
-                    "content": df_papers,
-                    "key": "dataframe_" + uniq_msg_id,
-                    "tool_name": msg.name,
-                }
-            )
-            st.empty()
-
-
-def render_graph(graph_dict: dict, key: str, save_graph: bool = False):
-    """
-    Function to render the graph in the chat.
-
-    Args:
-        graph_dict: The graph dictionary
-        key: The key for the graph
-        save_graph: Whether to save the graph in the chat history
-    """
-
-    def extract_inner_html(html):
-        match = re.search(r"<body[^>]*>(.*?)</body>", html, re.DOTALL)
-        return match.group(1) if match else html
-
-    figures_inner_html = ""
-
-    for name, subgraph_nodes, subgraph_edges in zip(
-        graph_dict["name"], graph_dict["nodes"], graph_dict["edges"]
-    ):
-        # Create a directed graph
-        graph = nx.DiGraph()
-
-        # Add nodes with attributes
-        for node, attrs in subgraph_nodes:
-            graph.add_node(node, **attrs)
-
-        # Add edges with attributes
-        for source, target, attrs in subgraph_edges:
-            graph.add_edge(source, target, **attrs)
-
-        # print("Graph nodes:", graph.nodes(data=True))
-        # print("Graph edges:", graph.edges(data=True))
-
-        # Render the graph
-        fig = gravis.d3(
-            graph,
-            node_size_factor=3.0,
-            show_edge_label=True,
-            edge_label_data_source="label",
-            edge_curvature=0.25,
-            zoom_factor=1.0,
-            many_body_force_strength=-500,
-            many_body_force_theta=0.3,
-            node_hover_neighborhood=True,
-            # layout_algorithm_active=True,
-        )
-        # components.html(fig.to_html(), height=475)
-        inner_html = extract_inner_html(fig.to_html())
-        wrapped_html = f"""
-        <div class="graph-content">
-            {inner_html}
-        </div>
-        """
-
-        figures_inner_html += f"""
-        <div class="graph-box">
-            <h3 class="graph-title">{name}</h3>
-            {wrapped_html}
-        </div>
-        """
-
-    if save_graph:
-        # Add data to the chat history
-        st.session_state.messages.append(
-            {
-                "type": "graph",
-                "content": graph_dict,
-                "key": key,
-            }
-        )
-
-    full_html = f"""
-    <!DOCTYPE html>
-    <html>
-    <head>
-    <style>
-        html, body {{
-            margin: 0;
-            padding: 0;
-            overflow-y: hidden;
-            height: 100%;
-        }}
-        .scroll-container {{
-            display: flex;
-            overflow-x: auto;
-            overflow-y: hidden;
-            gap: 1rem;
-            padding: 1rem;
-            background: #f5f5f5;
-            height: 100%;
-            box-sizing: border-box;
-        }}
-        .graph-box {{
-            flex: 0 0 auto;
-            width: 500px;
-            height: 515px;
-            border: 1px solid #ccc;
-            border-radius: 8px;
-            background: white;
-            padding: 0.5rem;
-            box-sizing: border-box;
-            position: relative;
-            display: flex;
-            flex-direction: column;
-            align-items: center;
-        }}
-        .graph-title {{
-            margin: 0 0 16px 0;  /* Increased bottom margin */
-            font-family: Arial, sans-serif;
-            font-weight: 600;
-            font-size: 1.1rem;
-            text-align: center;
-        }}
-        .graph-content {{
-            width: 100%;
-            flex-grow: 1;
-        }}
-        .graph-box svg, .graph-box canvas {{
-            max-width: 100% !important;
-            max-height: 100% !important;
-            height: 100% !important;
-            width: 100% !important;
-        }}
-    </style>
-    </head>
-    <body>
-    <div class="scroll-container">
-        {figures_inner_html}
-    </div>
-    </body>
-    </html>
-    """
-    components.html(full_html, height=550, scrolling=False)
-
-
-# def render_graph(graph_dict: dict, key: str, save_graph: bool = False):
-#     """
-#     Function to render the graph in the chat.
-
-#     Args:
-#         graph_dict: The graph dictionary
-#         key: The key for the graph
-#         save_graph: Whether to save the graph in the chat history
-#     """
-#     # Create a directed graph
-#     graph = nx.DiGraph()
-
-#     # Add nodes with attributes
-#     for node, attrs in graph_dict["nodes"]:
-#         graph.add_node(node, **attrs)
-
-#     # Add edges with attributes
-#     for source, target, attrs in graph_dict["edges"]:
-#         graph.add_edge(source, target, **attrs)
-
-#     # print("Graph nodes:", graph.nodes(data=True))
-#     # print("Graph edges:", graph.edges(data=True))
-
-#     # Render the graph
-#     fig = gravis.d3(
-#         graph,
-#         node_size_factor=3.0,
-#         show_edge_label=True,
-#         edge_label_data_source="label",
-#         edge_curvature=0.25,
-#         zoom_factor=1.0,
-#         many_body_force_strength=-500,
-#         many_body_force_theta=0.3,
-#         node_hover_neighborhood=True,
-#         # layout_algorithm_active=True,
-#     )
-#     components.html(fig.to_html(), height=475)
-
-#     if save_graph:
-#         # Add data to the chat history
-#         st.session_state.messages.append(
-#             {
-#                 "type": "graph",
-#                 "content": graph_dict,
-#                 "key": key,
-#             }
-#         )
-
-
 def get_text_embedding_model(model_name, cfg=None) -> Embeddings:
     """
     Function to get the text embedding model.
@@ -3540,5 +1814,4 @@
                     model=cfg.app.frontend.get(
                         "openai_embeddings", ["text-embedding-ada-002"]
                     )[0]
-                )
->>>>>>> 265b10a9
+                )