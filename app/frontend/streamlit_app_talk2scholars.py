#!/usr/bin/env python3

"""
Talk2Scholars: A Streamlit app for the Talk2Scholars graph.
"""

import hashlib
import logging
import os
import random
import sys
import tempfile

import hydra
import streamlit as st
from hydra.core.global_hydra import GlobalHydra
from langchain_core.messages import AIMessage, ChatMessage, HumanMessage, SystemMessage
from langchain_core.prompts import ChatPromptTemplate, MessagesPlaceholder
from langchain_core.runnables import RunnableConfig
from langchain_openai import ChatOpenAI, OpenAIEmbeddings
from langchain_ollama import OllamaEmbeddings
from langsmith import Client
from streamlit_feedback import streamlit_feedback
from utils import streamlit_utils

sys.path.append("./")
# import get_app from main_agent


from aiagents4pharma.talk2scholars.agents.main_agent import get_app
from aiagents4pharma.talk2scholars.tools.pdf.utils.generate_answer import (
    load_hydra_config,
)
from aiagents4pharma.talk2scholars.tools.pdf.utils.get_vectorstore import (
    get_vectorstore,
)
from aiagents4pharma.talk2scholars.tools.pdf.utils.paper_loader import load_all_papers
from aiagents4pharma.talk2scholars.tools.zotero.utils.read_helper import (
    ZoteroSearchData,
)

# Set the logging level for Langsmith tracer to ERROR to suppress warnings
logging.getLogger("langsmith").setLevel(logging.ERROR)
logging.getLogger("langsmith.client").setLevel(logging.ERROR)

# Set the logging level for httpx to ERROR to suppress info logs
logging.getLogger("httpx").setLevel(logging.ERROR)
# Initialize configuration

# Initialize configuration
hydra.core.global_hydra.GlobalHydra.instance().clear()
if "config" not in st.session_state:
    with hydra.initialize(
        version_base=None,
        config_path="../../aiagents4pharma/talk2scholars/configs",
    ):
        cfg = hydra.compose(
            config_name="config",
            overrides=["app/frontend=default"],
        )
        st.session_state.config = cfg
else:
    cfg = st.session_state.config

# Extract frontend config for backward compatibility
cfg_frontend = cfg.app.frontend

st.set_page_config(
    page_title=cfg_frontend.page.title, 
    page_icon=cfg_frontend.page.icon, 
    layout=cfg_frontend.page.layout,
    initial_sidebar_state="collapsed",
)

<<<<<<< HEAD

# Set the logo, detect if we're in container or local development
def get_logo_path():
    container_path = "/app/docs/assets/VPE.png"
    local_path = "docs/assets/VPE.png"
=======
# Set the logo using config
def get_logo_path():
    container_path = cfg_frontend.logo_paths.container
    local_path = cfg_frontend.logo_paths.local
>>>>>>> 265b10a9

    if os.path.exists(container_path):
        return container_path
    elif os.path.exists(local_path):
        return local_path
    else:
        # Fallback: try to find it relative to script location
        script_dir = os.path.dirname(os.path.abspath(__file__))
<<<<<<< HEAD
        relative_path = os.path.join(script_dir, "../../docs/assets/VPE.png")
=======
        relative_path = os.path.join(script_dir, cfg_frontend.logo_paths.relative)
>>>>>>> 265b10a9
        if os.path.exists(relative_path):
            return relative_path

    return None  # File not found


logo_path = get_logo_path()
if logo_path:
    st.logo(
<<<<<<< HEAD
        image=logo_path, size="large", link="https://github.com/VirtualPatientEngine"
=======
        image=logo_path, size="large", link=cfg_frontend.logo_link
>>>>>>> 265b10a9
    )


# Check required environment variables based on config
required_env_vars = ["OPENAI_API_KEY"]
missing_vars = [var for var in required_env_vars if var not in os.environ]

# Check for optional NVIDIA API key if NVIDIA models are configured
if cfg_frontend.nvidia_llms and "NVIDIA_API_KEY" not in os.environ:
    missing_vars.append("NVIDIA_API_KEY")

if missing_vars:
    st.error(
        f"Please set the {', '.join(missing_vars)} "
        "environment variable(s) in the terminal where you run "
        "the app. For more information, please refer to our "
        "[documentation](https://virtualpatientengine.github.io/AIAgents4Pharma/#option-2-git)."
    )
    st.stop()


# Create a chat prompt template
prompt = ChatPromptTemplate.from_messages(
    [
        ("system", "Welcome to Talk2Scholars!"),
        MessagesPlaceholder(variable_name="chat_history", optional=True),
        ("human", "{input}"),
        ("placeholder", "{agent_scratchpad}"),
    ]
)

# Initialize unified session state
streamlit_utils.initialize_session_state(cfg, agent_type="T2S")

# Initialize the app with default LLM model for the first time
if "app" not in st.session_state:
    # Initialize the app using the utility function for proper model mapping
    st.session_state.app = get_app(
        st.session_state.unique_id,
        llm_model=streamlit_utils.get_base_chat_model(st.session_state.llm_model),
    )
# Get the app
app = st.session_state.app


def _submit_feedback(user_response):
    """
    Function to submit feedback to the developers.
    """
    client = Client()
    client.create_feedback(
        st.session_state.run_id,
        key="feedback",
        score=1 if user_response["score"] == "👍" else 0,
        comment=user_response["text"],
    )
    st.info("Your feedback is on its way to the developers. Thank you!", icon="🚀")


def get_pdf_hash(file_bytes):
    """Generate a SHA-256 hash from PDF bytes."""
    return hashlib.sha256(file_bytes).hexdigest()


@st.fragment
def process_pdf_upload():
    """
    Upload and process multiple PDF files with security validation.
    Saves them as a nested dictionary in session state under 'article_data',
    and updates the LangGraph agent state accordingly.
    """
    # Use secure file upload with validation
    pdf_files = streamlit_utils.secure_file_upload(
        "Upload articles",
        allowed_types=["pdf"],
        help_text="Upload one or more articles in PDF format.",
        max_size_mb=50,  # Reasonable size for academic PDFs
        accept_multiple_files=True,
        key="secure_pdf_upload"
    )

    if pdf_files:
        # Step 1: Initialize or get existing article_data
        article_data = st.session_state.get("article_data", {})

        # Step 2: Process each uploaded file (now pre-validated)
        files_to_process = pdf_files if isinstance(pdf_files, list) else [pdf_files]

        for pdf_file in files_to_process:
            # Sanitize filename for security
            safe_filename = streamlit_utils.sanitize_filename(pdf_file.name)

            file_bytes = pdf_file.read()

            # Generate a stable hash-based ID
            pdf_hash = get_pdf_hash(file_bytes)
            pdf_id = f"uploaded_{pdf_hash}"

            # Prevent duplicates before adding new entry
            if pdf_id in article_data:
                # Optionally skip or update existing
                logging.info(
                    f"Duplicate detected for: {safe_filename}. Skipping re-upload."
                )
                continue

            # Save file temporarily
            with tempfile.NamedTemporaryFile(delete=False) as f:
                f.write(file_bytes)
                file_path = f.name

            # Create metadata dict with sanitized filename
            pdf_metadata = {
                "Title": safe_filename,  # Use sanitized filename
                "Authors": ["Uploaded by user"],
                "Abstract": "User uploaded PDF",
                "Publication Date": "N/A",
                "pdf_url": file_path,
                "filename": safe_filename,  # Use sanitized filename
                "source": "upload",
            }

            # Add to the article_data dictionary
            article_data[pdf_id] = pdf_metadata

        # Step 3: Save to session state
        st.session_state.article_data = article_data

        # Step 4: Update LangGraph state
        config: RunnableConfig = {
            "configurable": {"thread_id": st.session_state.unique_id}
        }

        current_state = app.get_state(config)
        if "article_data" not in current_state.values:
            app.update_state(config, {"article_data": {}})

        app.update_state(config, {"article_data": article_data})

        # Final confirmation
        st.success(f"{len(pdf_files)} PDF(s) processed (new or updated).")


def force_collection_reload_after_loading(vector_store, call_id: str = "streamlit"):
    """
    Force reload collection into memory after new papers are loaded.
    This ensures new embeddings are available for fast search.
    """
    logger = logging.getLogger(__name__)

    try:
        # Get the collection from the vector store
        collection = getattr(vector_store.vector_store, "col", None)
        if collection is None:
            collection = getattr(vector_store.vector_store, "collection", None)

        if collection is None:
            logger.warning(f"{call_id}: Cannot access collection for reloading")
            return False

        # Flush to ensure all data is persisted
        logger.info(
            f"{call_id}: Flushing collection to ensure all data is persisted..."
        )
        collection.flush()

        # Get current entity count
        num_entities = collection.num_entities
        hardware_type = "GPU" if vector_store.has_gpu else "CPU"

        logger.info(
            f"{call_id}: Reloading collection with {num_entities} entities into {hardware_type} memory..."
        )

        # Reload collection into memory
        collection.load()

        # Verify the reload
        final_count = collection.num_entities
        logger.info(
            f"{call_id}: Collection successfully reloaded into {hardware_type} memory with {final_count} entities"
        )

        return True

    except Exception as e:
        logger.error(
            f"{call_id}: Failed to reload collection into memory: {e}", exc_info=True
        )
        return False


def initialize_zotero_and_build_store():
    """
    Initializes the Zotero library, downloads PDFs, and builds the Milvus-based vector store.
    Uses a singleton factory pattern to avoid redundant vector store creation.
    Enhanced with proper collection reloading for new embeddings.
    """

    logger = logging.getLogger(__name__)

    try:
        # Initialize Zotero and fetch articles
        app = st.session_state.app

        logger.info("Fetching Zotero articles and downloading PDFs...")
        search_data = ZoteroSearchData(
            query="",
            only_articles=True,
            limit=1,  # get all
            tool_call_id="streamlit_startup",
            download_pdfs=True,
        )
        search_data.process_search()
        article_data = search_data.get_search_results().get("article_data", {})
        st.session_state.article_data = article_data

        logger.info(f"Found {len(article_data)} articles in Zotero library")

        # Update state
        app.update_state(
            {"configurable": {"thread_id": st.session_state.unique_id}},
            {"article_data": article_data},
        )

        # Initialize vector store
        pdf_config = load_hydra_config()
        embedding_model = streamlit_utils.get_text_embedding_model(
            st.session_state.text_embedding_model
        )
        logger.info("Initializing Milvus vector store...")
        vector_store = get_vectorstore(
            embedding_model=embedding_model, config=pdf_config
        )
        st.session_state.vector_store = vector_store

        # Log hardware configuration
        hardware_info = "GPU-accelerated" if vector_store.has_gpu else "CPU-optimized"
        logger.info(f"Vector store initialized in {hardware_info} mode")

        # Prepare papers for loading
        papers_to_load = [
            (paper_id, meta["pdf_url"], meta)
            for paper_id, meta in article_data.items()
            if meta.get("pdf_url")
        ]

        skipped_papers = [
            paper_id
            for paper_id, meta in article_data.items()
            if not meta.get("pdf_url")
        ]

        # Count papers that are actually new (not already loaded)
        papers_already_loaded = len(
            vector_store.loaded_papers.intersection(
                set(paper_id for paper_id, _, _ in papers_to_load)
            )
        )
        papers_to_actually_load = len(papers_to_load) - papers_already_loaded

        logger.info(
            f"Paper status — Total: {len(article_data)}, "
            f"To load (deduped internally): {len(papers_to_load)}, "
            f"Already loaded: {papers_already_loaded}, "
            f"Actually new: {papers_to_actually_load}, "
            f"No PDF: {len(skipped_papers)}"
        )

        if papers_to_load:
            logger.info(f"Starting batch loading of {len(papers_to_load)} papers...")

            # Load papers (this will handle deduplication internally)
            load_all_papers(
                vector_store=vector_store,
                articles=article_data,
                call_id="streamlit_startup",
                config=pdf_config,
                has_gpu=vector_store.has_gpu,
            )

            logger.info("Successfully loaded all papers into vector store.")

            # CRITICAL: Force reload collection if we added new papers OR if it wasn't loaded initially
            # This ensures both new and existing embeddings are in memory
            logger.info(
                "Ensuring collection is properly loaded into memory for fast access..."
            )
            reload_success = force_collection_reload_after_loading(
                vector_store, "streamlit_startup"
            )

            if reload_success:
                logger.info(
                    "Collection successfully loaded into memory - ready for fast searches!"
                )
            else:
                logger.warning("Collection reload failed - searches may be slower")

        else:
            logger.info("All papers are already embedded or skipped.")

            # Even if no new papers, ensure existing collection is loaded
            logger.info("Ensuring existing collection is loaded into memory...")
            force_collection_reload_after_loading(vector_store, "streamlit_startup")

        st.session_state.zotero_initialized = True

        # Log final statistics
        try:
            collection = getattr(vector_store.vector_store, "col", None)
            if collection is not None:
                final_entities = collection.num_entities
                hardware_type = "GPU" if vector_store.has_gpu else "CPU"

                logger.info(
                    f"Zotero initialization complete! "
                    f"{final_entities} document chunks ready in {hardware_type} memory"
                )
            else:
                logger.info("Zotero initialization complete!")
        except Exception as e:
            logger.debug(f"Could not get final entity count: {e}")
            logger.info("Zotero initialization complete!")

    except Exception:
        logger.error(
            "Failed to initialize Zotero and build vector store", exc_info=True
        )
        raise


# Main layout of the app split into two columns
main_col1, main_col2 = st.columns([3, 7])
# First column
with main_col1:
    with st.container(border=True):
        # Title
        st.write(
            """
            <h3 style='margin: 0px; padding-bottom: 10px; font-weight: bold;'>
            🤖 Talk2Scholars
            </h3>
            """,
            unsafe_allow_html=True,
        )

        # LLM panel (Only at the front-end for now)
        llms = tuple(streamlit_utils.get_all_available_llms(cfg))
        st.selectbox(
            "Pick an LLM to power the agent",
            llms,
            index=0,
            key="llm_model",
            on_change=streamlit_utils.update_llm_model,
        )

        # Text embedding model panel
        text_models = tuple(streamlit_utils.get_all_available_embeddings(cfg))
        st.selectbox(
            "Pick a text embedding model",
            text_models,
            index=0,
            key="text_embedding_model",
            on_change=streamlit_utils.update_text_embedding_model,
            kwargs={"app": app},
            help="Used for Retrival Augmented Generation (RAG) and other tasks.",
        )

        # Upload files (placeholder)
        process_pdf_upload()

    with st.container(border=False, height=500):
        prompt = st.chat_input("Say something ...", key="st_chat_input")

# Second column
with main_col2:
    # Chat history panel
    with st.container(border=True, height=775):
        st.write("#### 💬 Chat History")

        # Display chat messages
        for count, message in enumerate(st.session_state.messages):
            if message["type"] == "message":
                with st.chat_message(
                    message["content"].role,
                    avatar="🤖" if message["content"].role != "user" else "👩🏻‍💻",
                ):
                    st.markdown(message["content"].content)
                    st.empty()
            elif message["type"] == "button":
                if st.button(message["content"], key=message["key"]):
                    # Trigger the question
                    prompt = message["question"]
                    st.empty()
            elif message["type"] == "dataframe":
                if "tool_name" in message:
                    if message["tool_name"] in [
                        "display_dataframe",
                    ]:
                        df_papers = message["content"]
                        st.dataframe(
                            df_papers,
                            use_container_width=True,
                            key=message["key"],
                            hide_index=True,
                            column_config={
                                "URL": st.column_config.LinkColumn(
                                    display_text="Open",
                                ),
                            },
                        )
                # else:
                #     streamlit_utils.render_table(message["content"],
                #                     key=message["key"],
                #                     # tool_name=message["tool_name"],
                #                     save_table=False)
                st.empty()
        # Display intro message only the first time
        # i.e. when there are no messages in the chat
        if not st.session_state.messages:
            with st.chat_message("assistant", avatar="🤖"):
                with st.spinner(
                    "Setting up the `agent` and `vector store`. This may take a moment..."
                ):
                    # Initialize Zotero library and RAG index before greeting
                    if not st.session_state.zotero_initialized:
                        initialize_zotero_and_build_store()
                    config: RunnableConfig = {
                        "configurable": {"thread_id": st.session_state.unique_id}
                    }
                    # Prepare LLM and embedding model for updating the agent
                    llm_model = streamlit_utils.get_base_chat_model(
                        st.session_state.llm_model
                    )

                    if cfg_frontend.default_embedding_model == "ollama":
                        emb_model = OllamaEmbeddings(
                            model=cfg_frontend.ollama_embeddings[0]
                        )
                    else:
                        emb_model = OpenAIEmbeddings(
                            model=cfg_frontend.openai_embeddings[0]
                        )

                    # Update the agent state with initial configuration
                    app.update_state(
                        config,
                        {
                            "llm_model": llm_model,
                            "embedding_model": emb_model,
                            "text_embedding_model": streamlit_utils.get_text_embedding_model(
                                st.session_state.text_embedding_model
                            ),
                        },
                    )
                    intro_prompt = "Greet and tell your name and about yourself."
                    intro_prompt += " Also, tell about the agents you can access and ther short description."
                    intro_prompt += " We have provided starter questions (separately) outisde your response."
                    intro_prompt += " Do not provide any questions by yourself. Let the users know that they can"
                    intro_prompt += " simply click on the questions to execute them."
                    # intro_prompt += " Let them know that they can check out the use cases"
                    # intro_prompt += " and FAQs described in the link below. Be friendly and helpful."
                    # intro_prompt += "\n"
                    # intro_prompt += "Here is the link to the use cases: [Use Cases](https://virtualpatientengine.github.io/AIAgents4Pharma/talk2biomodels/cases/Case_1/)"
                    # intro_prompt += "\n"
                    # intro_prompt += "Here is the link to the FAQs: [FAQs](https://virtualpatientengine.github.io/AIAgents4Pharma/talk2biomodels/faq/)"
                    response = app.stream(
                        {"messages": [HumanMessage(content=intro_prompt)]},
                        config=config,
                        stream_mode="messages",
                    )
                    st.write_stream(streamlit_utils.stream_response(response))
                    current_state = app.get_state(config)
                    # Add response to chat history
                    assistant_msg = ChatMessage(
                        content=current_state.values["messages"][-1].content,
                        role="assistant",
                    )
                    st.session_state.messages.append(
                        {"type": "message", "content": assistant_msg}
                    )
        if len(st.session_state.messages) <= 1:
            for count, question in enumerate(streamlit_utils.sample_questions_t2s()):
                if st.button(
                    f"Q{count + 1}. {question}", key=f"sample_question_{count + 1}"
                ):
                    # Trigger the question
                    prompt = question
                # Add button click to chat history
                st.session_state.messages.append(
                    {
                        "type": "button",
                        "question": question,
                        "content": f"Q{count + 1}. {question}",
                        "key": f"sample_question_{count + 1}",
                    }
                )

        # When the user asks a question
        if prompt:
            # Create a key 'uploaded_file' to read the uploaded file
            # if uploaded_file:
            #     st.session_state.article_pdf = uploaded_file.read().decode("utf-8")

            # Display user prompt
            prompt_msg = ChatMessage(content=prompt, role="user")
            st.session_state.messages.append({"type": "message", "content": prompt_msg})
            with st.chat_message("user", avatar="👩🏻‍💻"):
                st.markdown(prompt)
                st.empty()

            with st.chat_message("assistant", avatar="🤖"):
                # with st.spinner("Fetching response ..."):
                with st.spinner():
                    # Get chat history
                    history = [
                        (m["content"].role, m["content"].content)
                        for m in st.session_state.messages
                        if m["type"] == "message"
                    ]
                    # Convert chat history to ChatMessage objects
                    chat_history = [
                        (
                            SystemMessage(content=m[1])
                            if m[0] == "system"
                            else (
                                HumanMessage(content=m[1])
                                if m[0] == "human"
                                else AIMessage(content=m[1])
                            )
                        )
                        for m in history
                    ]

                    # # Create config for the agent
                    config = {"configurable": {"thread_id": st.session_state.unique_id}}
                    # Update the LLM model
                    app.update_state(
                        config,
                        {
                            "llm_model": streamlit_utils.get_base_chat_model(
                                st.session_state.llm_model
                            ),
                            "text_embedding_model": streamlit_utils.get_text_embedding_model(
                                st.session_state.text_embedding_model
                            ),
                        },
                    )
                    current_state = app.get_state(config)
                    print("ARTICLE_DATA", len(current_state.values["article_data"]))

                    streamlit_utils.get_response("T2S", None, app, st, prompt)

        # Collect feedback and display the thumbs feedback
        if st.session_state.get("run_id"):
            feedback = streamlit_feedback(
                feedback_type="thumbs",
                optional_text_label="[Optional] Please provide an explanation",
                on_submit=_submit_feedback,
                key=f"feedback_{st.session_state.run_id}",
            )<|MERGE_RESOLUTION|>--- conflicted
+++ resolved
@@ -66,24 +66,16 @@
 cfg_frontend = cfg.app.frontend
 
 st.set_page_config(
-    page_title=cfg_frontend.page.title, 
-    page_icon=cfg_frontend.page.icon, 
+    page_title=cfg_frontend.page.title,
+    page_icon=cfg_frontend.page.icon,
     layout=cfg_frontend.page.layout,
     initial_sidebar_state="collapsed",
 )
 
-<<<<<<< HEAD
-
-# Set the logo, detect if we're in container or local development
-def get_logo_path():
-    container_path = "/app/docs/assets/VPE.png"
-    local_path = "docs/assets/VPE.png"
-=======
 # Set the logo using config
 def get_logo_path():
     container_path = cfg_frontend.logo_paths.container
     local_path = cfg_frontend.logo_paths.local
->>>>>>> 265b10a9
 
     if os.path.exists(container_path):
         return container_path
@@ -92,11 +84,7 @@
     else:
         # Fallback: try to find it relative to script location
         script_dir = os.path.dirname(os.path.abspath(__file__))
-<<<<<<< HEAD
-        relative_path = os.path.join(script_dir, "../../docs/assets/VPE.png")
-=======
         relative_path = os.path.join(script_dir, cfg_frontend.logo_paths.relative)
->>>>>>> 265b10a9
         if os.path.exists(relative_path):
             return relative_path
 
@@ -106,11 +94,7 @@
 logo_path = get_logo_path()
 if logo_path:
     st.logo(
-<<<<<<< HEAD
-        image=logo_path, size="large", link="https://github.com/VirtualPatientEngine"
-=======
         image=logo_path, size="large", link=cfg_frontend.logo_link
->>>>>>> 265b10a9
     )
 
 
